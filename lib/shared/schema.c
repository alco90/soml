--- conflicted
+++ resolved
@@ -166,19 +166,12 @@
 int
 schema_field_from_sql (char *sql, size_t len, struct schema_field *field)
 {
-<<<<<<< HEAD
-  char *p = sql, *q;
+  char *p = sql, *q, *up, *uq;
   q = (char*)find_white (p);
-  field->name = xstrndup (p, q - p);
-  q = (char*)skip_white (q);
-=======
-  char *p = sql, *q, *up, *uq;
-  q = find_white (p);
   up = *p == '"' ? p+1 : p;
   uq = *(q-1) == '"' ? q-1 : q;
   field->name = xstrndup (up, uq - up);
-  q = skip_white (q);
->>>>>>> 0a12d10d
+  q = (char*)skip_white (q);
   char *type = xstrndup (q, len - (q - p));
   if (!field->name || !type)
     goto exit;
@@ -239,22 +232,14 @@
   int nfields = 0; /* Different to schema_from_meta () */
   size_t fields_size = 0;
   char *name;
-<<<<<<< HEAD
-  char *p = sql + command_len;
-  char *q;
+  char *p = sql + command_len, *up;
+  char *q, *uq;
+
   p = (char*)skip_white (p);
   q = (char*)find_white (p);
-  name = xstrndup (p, (q - p));
-=======
-  char *p = sql + command_len, *up;
-  char *q, *uq;
-
-  p = skip_white (p);
-  q = find_white (p);
   up = *p == '"' ? p+1 : p;
   uq = *(q-1) == '"' ? q-1 : q;
   name = xstrndup (up, uq - up);
->>>>>>> 0a12d10d
   p = q;
   p = (char*)skip_white (p);
 
