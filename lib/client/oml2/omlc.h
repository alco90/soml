/*
 * Copyright 2007-2013 National ICT Australia (NICTA), Australia
 *
 * Permission is hereby granted, free of charge, to any person obtaining a copy
 * of this software and associated documentation files (the "Software"), to deal
 * in the Software without restriction, including without limitation the rights
 * to use, copy, modify, merge, publish, distribute, sublicense, and/or sell
 * copies of the Software, and to permit persons to whom the Software is
 * furnished to do so, subject to the following conditions:
 *
 * The above copyright notice and this permission notice shall be included in
 * all copies or substantial portions of the Software.
 *
 * THE SOFTWARE IS PROVIDED "AS IS", WITHOUT WARRANTY OF ANY KIND, EXPRESS OR
 * IMPLIED, INCLUDING BUT NOT LIMITED TO THE WARRANTIES OF MERCHANTABILITY,
 * FITNESS FOR A PARTICULAR PURPOSE AND NONINFRINGEMENT.  IN NO EVENT SHALL THE
 * AUTHORS OR COPYRIGHT HOLDERS BE LIABLE FOR ANY CLAIM, DAMAGES OR OTHER
 * LIABILITY, WHETHER IN AN ACTION OF CONTRACT, TORT OR OTHERWISE, ARISING FROM,
 * OUT OF OR IN CONNECTION WITH THE SOFTWARE OR THE USE OR OTHER DEALINGS IN
 * THE SOFTWARE.
 *
 */
/** Public API of the OML client library. */

#ifndef OML_OMLC_H_
#define OML_OMLC_H_

#include <stdlib.h>
#include <string.h>
#include <stdint.h>
#include <errno.h>
#include <pthread.h>
#include <ocomm/o_log.h>

/** Declaration from internal "mem.h" */
void *xmalloc (size_t size);
void xfree (void *ptr);
size_t xmalloc_usable_size(void *ptr);

#ifdef __cplusplus
extern "C" {
#endif

typedef enum _omlValueE {
  /* Meta value types */
  OML_DB_PRIMARY_KEY = -3,
  OML_INPUT_VALUE = -2,
  OML_UNKNOWN_VALUE = -1,
  /* Concrete value types */
  OML_DOUBLE_VALUE = 0,
  OML_LONG_VALUE,
  OML_PADDING1_VALUE,
  OML_STRING_VALUE,
  OML_INT32_VALUE,
  OML_UINT32_VALUE,
  OML_INT64_VALUE,
  OML_UINT64_VALUE,
  OML_BLOB_VALUE,
<<<<<<< HEAD
  OML_LAST_VALUE /* For easy range checks */
=======
  OML_GUID_VALUE
>>>>>>> 619258e6
} OmlValueT;

#define omlc_is_integer_type(t)                             \
  (((t) == OML_LONG_VALUE) ||                               \
   ((t) == OML_INT32_VALUE) ||                              \
   ((t) == OML_UINT32_VALUE) ||                             \
   ((t) == OML_INT64_VALUE) ||                              \
   ((t) == OML_UINT64_VALUE))

#define omlc_is_numeric_type(t)                             \
  ((omlc_is_integer_type(t)) ||                             \
  ((t) == OML_DOUBLE_VALUE))

#define omlc_is_string_type(t) \
  ((t) == OML_STRING_VALUE)
#define omlc_is_blob_type(t) \
  ((t) == OML_BLOB_VALUE)
#define omlc_is_guid_type(t) \
  ((t) == OML_GUID_VALUE)

#define omlc_is_integer(v) \
  omlc_is_integer_type((v).type)
#define omlc_is_numeric(v) \
  omlc_is_numeric_type((v).type)
#define omlc_is_string(v) \
  omlc_is_string_type((v).type)
#define omlc_is_blob(v) \
  omlc_is_blob_type((v).type)
#define omlc_is_guid(v) \
  omlc_is_guid_type((v).type)

/**  Representation of a string measurement value.
 */
typedef struct _omlString {
  /** pointer to a nul-terminated C string */
  char *ptr;

  /** length of string */
  size_t length;

  /** size of the allocated underlying storage (>= length + 1) */
  size_t size;

  /** true if ptr references const storage */
  int   is_const;

} OmlString;

/**  Representation of a blob measurement value.
 */
typedef struct _omlBlob {
  /** pointer to blob data storage */
  void *ptr;

  /** length of the blob */
  size_t length;

  /** size of the allocated underlying storage (>= length) */
  size_t size;

} OmlBlob;

/** An opaque type to represent globally unique IDs.
 */
typedef uint64_t guid_t;

guid_t
omlc_guid_generate();

#define OMLC_GUID_NULL ((guid_t) 0)

/** Multi-typed variable container without type information.
 *
 * WARNING: OmlValueU MUST be omlc_zero()d out before use. Additionally, if the
 * last type of data they contained was an OML_STRING_VALUE or OML_BLOB_VALUE,
 * they should be omlc_reset_(string|blob)(). Not doing so might result in
 * memory problems (double free or memory leak).
 *
 * When wrapped in OmlValue, the right thing is done, by the initialisation/reset functions.
 *
 * \see omlc_zero, omlc_zero_array, omlc_reset_string, omlc_reset_blob
 * \see oml_value_init, oml_value_array_init, oml_value_reset, oml_value_array_reset
 */
typedef union _omlValueU {
  long      longValue;
  double    doubleValue;
  OmlString stringValue;
  int32_t   int32Value;
  uint32_t  uint32Value;
  int64_t   int64Value;
  uint64_t  uint64Value;
  OmlBlob   blobValue;
  guid_t    guidValue;
} OmlValueU;

/** Zero out a freshly declared OmlValueU.
 *
 * \param var OmlValueU to manipulate
 */
#define omlc_zero(var) \
  memset(&(var), 0, sizeof(OmlValueU))
/** Zero out a freshly declared array of OmlValueU.
 *
 * \param var OmlValueU to manipulate
 * \param n number of OmlValueU in the array
 */
#define omlc_zero_array(var, n) \
  memset((var), 0, n*sizeof(OmlValueU))

/** Get an intrinsic C value from an OmlValueU.
 *
 * DO NOT USE THIS MACRO DIRECTLY!
 *
 * It is a helper for specific manipulation macros, which share its behaviour,
 * but have less parameters.
 *
 * \param var OmlValueU to manipulate
 * \param type type of data contained in the OmlValueU
 * \return the value
 * \see omlc_get_int32, omlc_get_uint32, omlc_get_int64, omlc_get_uint64, omlc_get_double
 */
#define _omlc_get_intrinsic_value(var, type) \
  ((var).type ## Value)
/** Set an intrinsic C value in an OmlValueU.
 *
 * DO NOT USE THIS MACRO DIRECTLY!
 *
 * It is a helper for specific manipulation macros, which share its behaviour,
 * but have less parameters.
 *
 * \param var OmlValueU to manipulate
 * \param type type of data contained in the OmlValueU
 * \param val value to store in the OmlValueU
 * \return the new value (val)
 * \see omlc_set_int32, omlc_set_uint32, omlc_set_int64, omlc_set_uint64, omlc_set_double
 */
#define _omlc_set_intrinsic_value(var, type, val) \
  ((var).type ## Value = (val))

/** \see _omlc_get_intrinsic_value */
#define omlc_get_int32(var) \
  ((int32_t)(_omlc_get_intrinsic_value(var, int32)))
/** \see _omlc_get_intrinsic_value */
#define omlc_get_uint32(var) \
  ((uint32_t)(_omlc_get_intrinsic_value(var, uint32)))
/** \see _omlc_get_intrinsic_value */
#define omlc_get_int64(var) \
  ((int64_t)(_omlc_get_intrinsic_value(var, int64)))
/** \see _omlc_get_intrinsic_value */
#define omlc_get_uint64(var) \
  ((uint64_t)(_omlc_get_intrinsic_value(var, uint64)))
/** \see _omlc_get_intrinsic_value */
#define omlc_get_double(var) \
  ((double)(_omlc_get_intrinsic_value(var, double)))
/** DEPRECATED \see omlc_get_uint32, omlc_get_uint64 */
#define omlc_get_long(var) \
  ((long)(_omlc_get_intrinsic_value(var, long)))
/** \see _omlc_get_intrinsic_value */
#define omlc_get_guid(var) \
  ((guid_t)(_omlc_get_intrinsic_value(var, guid)))

/** \see _omlc_set_intrinsic_value */
#define omlc_set_int32(var, val) \
  _omlc_set_intrinsic_value(var, int32, (int32_t)(val))
/** \see _omlc_set_intrinsic_value */
#define omlc_set_uint32(var, val) \
  _omlc_set_intrinsic_value(var, uint32, (uint32_t)(val))
/** \see _omlc_set_intrinsic_value */
#define omlc_set_int64(var, val) \
  _omlc_set_intrinsic_value(var, int64, (int64_t)(val))
/** \see _omlc_set_intrinsic_value */
#define omlc_set_uint64(var, val) \
  _omlc_set_intrinsic_value(var, int64, (uint64_t)(val))
/** \see _omlc_set_intrinsic_value */
#define omlc_set_double(var, val) \
  _omlc_set_intrinsic_value(var, double, (double)(val))
/** DEPRECATED \see omlc_set_uint32, omlc_set_uint64 */
#define omlc_set_long(var, val) \
  _omlc_set_intrinsic_value(var, long, (long)(val))
/** \see _omlc_set_intrinsic_value */
#define omlc_set_guid(var, val)                            \
  _omlc_set_intrinsic_value(var, guid, (guid_t)(val))

/** Get fields of an OmlValueU containing pointer to possibly dynamically allocated storage.
 *
 * DO NOT USE THIS MACRO DIRECTLY!
 *
 * It is a helper for specific manipulation macros, which share its behaviour, but have less parameters.
 *
 * \param var OmlValueU to manipulate
 * \param type type of data contained in the OmlValueU
 * \param field field to access
 * \return the value of the field
 * \see OmlString, omlc_get_string_ptr, omlc_get_string_length, omlc_get_string_size, omlc_get_string_is_const
 * \see OmlBlob, omlc_get_blob_ptr, omlc_get_blob_length, omlc_get_blob_size
 */
#define _oml_get_storage_field(var, type, field) \
  ((var).type ## Value.field)

/** Set fields of an OmlValueU containing pointer to possibly dynamically
 * allocated storage.
 *
 * DO NOT USE THIS MACRO DIRECTLY!
 *
 * It is a helper for specific manipulation macros, which share its behaviour,
 * but have less parameters.
 *
 * \param var OmlValueU to manipulate
 * \param type type of data contained in the OmlValueU
 * \param field field to access
 * \param val value to set the field to
 * \return the newly-set value of the field (val)
 * \see OmlString, omlc_set_string_ptr, omlc_set_string_length, omlc_set_string_size, omlc_set_string_is_const
 * \see OmlBlob, omlc_set_blob_ptr, omlc_set_blob_length, omlc_set_blob_size
 */
#define _oml_set_storage_field(var, type, field, val) \
  ((var).type ## Value.field = (val))


/** \see _oml_get_storage_field */
#define omlc_get_string_ptr(var) \
  (_oml_get_storage_field(var, string, ptr))
/** \see _oml_get_storage_field */
#define omlc_get_string_length(var) \
  (_oml_get_storage_field(var, string, length))
/** \see _oml_get_storage_field */
#define omlc_get_string_size(var) \
  (_oml_get_storage_field(var, string, size))
/** \see _oml_get_storage_field */
#define omlc_get_string_is_const(var) \
  (_oml_get_storage_field(var, string, is_const))

/** \see _oml_set_storage_field */
#define omlc_set_string_ptr(var, val) \
  _oml_set_storage_field(var, string, ptr, (char*)(val))
/** \see _oml_set_storage_field */
#define omlc_set_string_length(var, val) \
  _oml_set_storage_field(var, string, length, (size_t)(val))
/** \see _oml_set_storage_field */
#define omlc_set_string_size(var, val) \
  _oml_set_storage_field(var, string, size, (size_t)(val))
/** \see _oml_set_storage_field */
#define omlc_set_string_is_const(var, val) \
  _oml_set_storage_field(var, string, is_const, (int)(val))

/** \see _oml_get_storage_field */
#define omlc_get_blob_ptr(var) \
  ((void *)_oml_get_storage_field(var, blob, ptr))
/** \see _oml_get_storage_field */
#define omlc_get_blob_length(var) \
  (_oml_get_storage_field(var, blob, length))
/** \see _oml_get_storage_field */
#define omlc_get_blob_size(var) \
  (_oml_get_storage_field(var, blob, size))

/** \see _oml_set_storage_field */
#define omlc_set_blob_ptr(var, val) \
  _oml_set_storage_field(var, blob, ptr, (char*)(val))
/** \see _oml_set_storage_field */
#define omlc_set_blob_length(var, val) \
  _oml_set_storage_field(var, blob, length, (size_t)(val))
/** \see _oml_set_storage_field */
#define omlc_set_blob_size(var, val) \
  _oml_set_storage_field(var, blob, size, (size_t)(val))

/** Free the storage contained in an OmlValueU if needed.
 *
 * DO NOT USE THIS MACRO DIRECTLY!
 *
 * It is a helper for specific manipulation macros, which share its behaviour,
 * but have less parameters.
 *
 * \param var OmlValueU to operate on
 * \param type type of data contained in the OmlValueU
 * \see omlc_free_string, omlc_free_blob, xfree
 */
#define _omlc_free_storage(var, type)                     \
  do {                                                    \
    if (_oml_get_storage_field((var), type, size) > 0) {  \
      xfree(_oml_get_storage_field((var), type, ptr));    \
      _oml_set_storage_field((var), type, size, 0);       \
    }                                                     \
  } while(0)

/** Reset the storage contained in an OmlValueU, freeing allocated memory if
 * needed.
 *
 * DO NOT USE THIS MACRO DIRECTLY!
 *
 * It is a helper for specific manipulation macros, which share its behaviour,
 * but have less parameters.
 *
 * \param var OmlValueU to operate on
 * \param type type of data contained in the OmlValueU
 * \see omlc_reset_string, omlc_reset_blob
 */
#define _omlc_reset_storage(var, type)                    \
  do {                                                    \
    _omlc_free_storage((var), type);                      \
    _oml_set_storage_field((var), type, ptr, NULL);       \
    _oml_set_storage_field((var), type, length, 0);       \
  } while(0)

/** Copy data into the dedicated storage of an OmlValueU, allocating memory if
 * needed.
 *
 * DO NOT USE THIS MACRO DIRECTLY!
 *
 * It is a helper for specific manipulation macros, which share its behaviour,
 * but have less parameters.
 *
 * \param var OmlValueU to manipulate
 * \param type type of data contained in the OmlValueU
 * \param str data to copy
 * \param len length of the data
 * \see omlc_set_string_copy, omlc_set_blob, xmalloc
 * \see xmalloc, memcpy(3)
 */
/* XXX: Does not check result of xmalloc */
#define _omlc_set_storage_copy(var, type, data, len)                          \
  do {                                                                        \
    if (len >= _oml_get_storage_field((var), type, size)) {                   \
      _omlc_reset_storage((var), type);                                       \
      _oml_set_storage_field((var), type, ptr, xmalloc(len));                 \
      _oml_set_storage_field((var), type, size,                               \
          xmalloc_usable_size(_oml_get_storage_field((var), type, ptr)));     \
    }                                                                         \
    memcpy(_oml_get_storage_field((var), type, ptr), (void*)(data), (len));   \
    _oml_set_storage_field((var), type, length, (len));                       \
  } while(0)

/** \see _omlc_free_storage */
#define _omlc_free_string(var) \
  _omlc_free_storage((var), string)
/** \see _omlc_reset_storage */
#define omlc_reset_string(var)          \
  do {                                  \
    _omlc_reset_storage((var), string); \
    omlc_set_string_is_const(var, 0);   \
  } while(0)

/** Copy a string into the dedicated storage of an OmlValueU.
 *
 * Allocate (or reuse) a buffer of size len+1, copy the string, and
 * nul-terminate it.
 *
 * The length attribute is the length of the string; not how much of the
 * storage is used (len + 1), as is the case for generic storage (blobs).
 *
 * \param var OmlValueU to manipulate
 * \param str terminated string to copy
 * \param len length of the string (not including nul terminator, i.e., output of strlen(3))
 * \see _omlc_set_storage_copy, strlen(3)
 */
#define omlc_set_string_copy(var, str, len)                    \
  do {                                                         \
    _omlc_set_storage_copy((var), string, (str), (len) + 1);   \
    ((char*)(var).stringValue.ptr)[len] = '\0';                \
    omlc_set_string_length(var, len);                          \
    omlc_set_string_is_const(var, 0);                          \
  } while(0)

/** Duplicate an OmlValueU containing a string, allocating storage for an actual copy of the C string.
 *
 * Allocate (or reuse) a buffer of size len+1, copy the string, and
 * nul-terminate it. As the string is actually copied. the destination string
 * is never const, regardless of the source.
 *
 * \param dst destination OmlValueU
 * \param src source OmlValueU
 * \see omlc_set_string_copy
 */
#define omlc_copy_string(dst, src) \
  omlc_set_string_copy((dst), omlc_get_string_ptr(src), omlc_get_string_length(src))

/** Store a pointer to a C string in an OmlValueU's string storage.
 * \param var OmlValueU to operate on
 * \param str C-string pointer to use
 */
#define omlc_set_string(var, str)                               \
  do {                                                          \
    omlc_reset_string(var);                                     \
    omlc_set_string_ptr((var), (str));                          \
    omlc_set_string_length((var), ((str)==NULL)?0:strlen(str)); \
  } while (0)

/** Store a pointer to a constant C string in an OmlValueU's string storage.
 * \param var OmlValueU to operate on
 * \param str constant C-string pointer to use
 */
#define omlc_set_const_string(var, str)                         \
  do {                                                          \
    _omlc_free_string(var);                                     \
    omlc_set_string_ptr((var), (char *)(str));                  \
    omlc_set_string_is_const((var), 1);                         \
    omlc_set_string_length((var), ((str)==NULL)?0:strlen(str)); \
  } while (0)

/** \see _omlc_free_storage */
#define omlc_free_blob(var) \
  _omlc_free_storage((var), blob)
/** \see _omlc_reset_storage */
#define omlc_reset_blob(var) \
  _omlc_reset_storage((var), blob)
/** Convenience alias to omlc_set_blob_copy */
#define omlc_set_blob(var, val, len) \
  omlc_set_blob_copy(var, val, len)
/** \see _omlc_set_storage */
#define omlc_set_blob_copy(var, val, len) \
  _omlc_set_storage_copy((var), blob, (val), (len))

/** Duplicate an OmlValueU containing a blob, allocating storage for an actual copy of the data.
 *
 * Allocate (or reuse) a buffer of size len and copy the data
 *
 * \param dst destination OmlValueU
 * \param src source OmlValueU
 * \see _omlc_set_storage_copy
 */
#define omlc_copy_blob(dst, src) \
  _omlc_set_storage_copy((dst), blob, omlc_get_blob_ptr(src), omlc_get_blob_length(src))


/** Typed container for an OmlValueU
 *
 * WARNING: OmlValue MUST be oml_value_init()ialised before use and oml_value_reset() after.
 * Not doing so might result in memory problems (double free or memory leak).
 *
 * This takes care of manipulating the contained OmlValueU properly.
 *
 * \see oml_value_init, oml_value_array_init, oml_value_reset,oml_value_array_reset
 */
typedef struct _omlValue {
  /** Type of value */
  OmlValueT type;

  /** Value */
  OmlValueU value;

} OmlValue;

/**
 * Definition of one field of an MP.
 *
 * An array of these create a full measurement point.
 * \see omlc_add_mp, OmlMP */
typedef struct _omlMPDef
{
    /** Name of the field */
    const char* name;

    /** Type of the field */
    OmlValueT  param_types;

} OmlMPDef;

/* Forward declaration, see below */
struct _omlMStream;

/** Definition of a Measurement Point.
 *
 * This structure contains an array of OmlMPDef defining the fields of the MP,
 * and an array of OmlMStream defining which streams need to receive output
 * from this MP.
 *
 * \see omlc_inject, OmlMStream, omlc_add_mp, OmlMP
 */
typedef struct _omlMP
{
    /** Name of this MP */
    const char* name;

    /** Array of the fields of this MP */
    OmlMPDef*   param_defs;
    /** Length of the param_defs (i.e., number of fields) */
    int         param_count;

    /** Number of MSs associated to this MP */
    int         table_count;

    /** Linked list of MSs */
    struct _omlMStream* streams;
#define firstStream streams

    /** Set to 1 if this MP is active (i.e., there is at least one MS) */
    int         active;

    /** Mutex for the streams list */
    pthread_mutex_t* mutexP;
    /** Mutex for this storage */
    pthread_mutex_t  mutex;

    /** Next MP in the instance's linked list */
    struct _omlMP*   next;

} OmlMP;

/* Forward declaration from oml_filter.h */
struct _omlFilter;   // can't include oml_filter.h yet
struct _omlWriter;   // forward declaration

/** Definition of a Measurement Stream.
 *
 * A measurement stream links an MP to an output, defined by a writing function
 * (OmlWriter), passing some or all of the fields into a filter (OmlFilter).
 *
 * All the samples injected into an MP are received, but through filtering and
 * aggregation, the output rate of the MS might be different (e.g., 1/n
 * samples, or with a time-based periodicity).
 *
 * \see OmlMP, OmlWriter, OmlFilter, omlc_inject
 */
typedef struct _omlMStream
{
    /** Name of this stream (and, usually, the database table it get stored in) */
    char table_name[64];

    /** MP associated to this stream */
    OmlMP* mp;

    /** Current output values */
    OmlValue** values;


    /** Linked list of the filters associated to this MS */
    struct _omlFilter* filters;
#define firstFilter filters

    /** Index of this stream */
    int index;

    /** Number of samples received in the last window */
    int sample_size;
    /** Number of samples to receive before producing an output (if > 1)*/
    int sample_thres;

    /** Interval between periodic reporting [s] */
    double sample_interval;

    /** Output's sequence number (i.e., number of samples produced so far */
    long seq_no;

    /** Condition variable for sample-mode filter (XXX: Never used) */
    pthread_cond_t  condVar;
    /** Filtering thread */
    pthread_t  filter_thread;

    /** Outputting function */
    struct _omlWriter* writer;

    /** Next MS in this MP's linked list */
    struct _omlMStream* next;

    /** Output's sequence number for the metadata associated to this stream */
    long meta_seq_no;

} OmlMStream;

/* Initialise the measurement library. */
int omlc_init(const char *appName, int *argcPtr, const char **argv, o_log_fn oml_log);

/*  Register a measurement point. */
OmlMP *omlc_add_mp(const char *mp_name, OmlMPDef *mp_def);

/* Get ready to start the measurement collection. */
int omlc_start(void);

/*  Inject a measurement sample into a Measurement Point.  */
int omlc_inject(OmlMP *mp, OmlValueU *values);

/** Inject metadata (key/value) for a specific MP.  */
int omlc_inject_metadata(OmlMP *mp, const char *key, const OmlValueU *value, OmlValueT type, const char *fname);

// DEPRECATED
void omlc_process(OmlMP* mp, OmlValueU* values);

/**  Terminate all open connections. */
int omlc_close(void);

#ifdef __cplusplus
}
#endif


#endif /*OML_OMLC_H_*/

/*
 Local Variables:
 mode: C
 tab-width: 2
 indent-tabs-mode: nil
 End:
 vim: sw=2:sts=2:expandtab
*/<|MERGE_RESOLUTION|>--- conflicted
+++ resolved
@@ -56,11 +56,8 @@
   OML_INT64_VALUE,
   OML_UINT64_VALUE,
   OML_BLOB_VALUE,
-<<<<<<< HEAD
+  OML_GUID_VALUE,
   OML_LAST_VALUE /* For easy range checks */
-=======
-  OML_GUID_VALUE
->>>>>>> 619258e6
 } OmlValueT;
 
 #define omlc_is_integer_type(t)                             \
