--- conflicted
+++ resolved
@@ -943,27 +943,6 @@
 create_mstream (const char *name, OmlMP* mp, OmlWriter* writer, double sample_interval, int sample_thres)
 {
   char *stream_name = NULL;
-<<<<<<< HEAD
-  MString *namestr;
-
-  if (!mp || !writer)
-    return NULL;
-
-  OmlMStream* ms = (OmlMStream*)xmalloc(sizeof(OmlMStream));
-  if(!ms) {
-    logerror("Cannot allocate memory for MS %s\n", name);
-    return NULL;
-  }
-  memset(ms, 0, sizeof(OmlMStream));
-
-  ms->sample_interval = sample_interval;
-  ms->sample_thres = sample_thres;
-  ms->mp = mp;
-  ms->writer = writer;
-  ms->next = NULL;
-
-  /* XXX: We should not do it for any MP, as an MP should be
-=======
   int new = 1;
   MString *namestr;
   OmlMStream *ms;
@@ -976,7 +955,6 @@
    * MP names.
    *
    * XXX: We probably should not do it for any MP, as an MP should be
->>>>>>> 6bb49b18
    * application-agnostic. This is not the case at the moment, and we don't
    * want to confuse legacy post-processing scripts. See #1055.
    *
