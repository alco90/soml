--- conflicted
+++ resolved
@@ -567,11 +567,8 @@
       while( (w =  w->close(w)) );
     }
 
-<<<<<<< HEAD
-=======
     unregister_filters ();
 
->>>>>>> df9118ab
     oml_free(omlc_instance);
   }
 
@@ -649,82 +646,6 @@
   printf ("\n");
 }
 
-<<<<<<< HEAD
-int
-parse_dest_uri (const char *uri, const char **protocol, const char **path, const char **port)
-{
-  const int MAX_PARTS = 3;
-  char *parts[3] = { NULL, NULL, NULL };
-  size_t lengths[3] = { 0, 0, 0 };
-  int is_valid = 1;
-  OmlURIType uri_type;
-
-  if (uri) {
-    int i, j;
-    uri_type = oml_uri_type(uri);
-    parts[0] = oml_strndup (uri, strlen (uri));
-    for (i = 1, j = 0; i < MAX_PARTS; i++, j = 0) {
-      parts[i] = parts[i-1];
-      while (*parts[i] != ':' && *parts[i] != '\0') {
-        j++;
-        parts[i]++;
-      }
-      if (*parts[i] == ':')
-        *(parts[i]++) = '\0';
-    }
-
-    for (i = 0; i < MAX_PARTS; i++) {
-      lengths[i] = parts[i] ? strlen (parts[i]) : 0;
-    }
-
-#define trydup(i) (parts[(i)] && lengths[(i)]>0 ? oml_strndup (parts[(i)], lengths[(i)]) : NULL)
-    *protocol = *path = *port = NULL;
-    if (lengths[0] > 0 && lengths[1] > 0) {
-      /* Case 1:  "abc:xyz" or "abc:xyz:123" -- if abc is a transport, use it; otherwise, it's a hostname/path */
-      if (oml_uri_is_network(uri_type)) {
-        *protocol = trydup (0);
-        *path = trydup (1);
-        *port = trydup (2);
-      } else if (oml_uri_is_file(uri_type)) {
-        *protocol = trydup (0);
-        *path = trydup (1);
-        *port = NULL;
-      } else {
-        *protocol = NULL;
-        *path = trydup (0);
-        *port = trydup (1);
-      }
-    } else if (lengths[0] > 0 && lengths[2] > 0) {
-      /* Case 2:  "abc::123" -- not valid, as we can't infer a hostname/path */
-      logwarn ("Server URI '%s' is invalid as it does not contain a hostname/path\n", uri);
-      is_valid = 0;
-    } else if (lengths[0] > 0) {
-      *protocol = NULL;
-      *path = trydup (0);
-      *port = NULL;
-
-      /* Look for potential user errors and issue a warning but proceed as normal */
-      if (uri_type != OML_URI_UNKNOWN) {
-        logwarn ("Server URI with unknown scheme, assuming 'tcp:%s'\n",
-                 *path);
-      }
-    } else {
-      logerror ("Server URI '%s' seems to be empty\n", uri);
-      is_valid = 0;
-    }
-#undef trydup
-
-    if (parts[0])
-      oml_free (parts[0]);
-  }
-  if (is_valid)
-    return 0;
-  else
-    return -1;
-}
-
-=======
->>>>>>> df9118ab
 /** Create either a file writer or a network writer
  * \param uri collection URI
  * \param encoding StreamEncoding to use for the output, either SE_Text or SE_Binary
@@ -785,14 +706,6 @@
   }
 
   /* Default transport is tcp if not specified */
-<<<<<<< HEAD
-  if (!transport)
-    transport = oml_strndup ("tcp", strlen ("tcp"));
-
-  /* If not file transport, use the OML default port if unspecified */
-  if (!port && !oml_uri_is_file(uri_type))
-    port = oml_strndup (DEF_PORT_STRING, strlen (DEF_PORT_STRING));
-=======
   if (!transport) {
     transport = oml_strndup ("tcp", strlen ("tcp"));
   }
@@ -801,7 +714,6 @@
   if (!port && !oml_uri_is_file(uri_type)) {
     port = oml_strndup (DEF_PORT_STRING, strlen (DEF_PORT_STRING));
   }
->>>>>>> df9118ab
 
   OmlOutStream* out_stream;
   if (oml_uri_is_file(uri_type)) {
