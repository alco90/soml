# 
# Description: Python Class for OML Connection and Data Uploading
#
# From http://oml.mytestbed.net/projects/oml/wiki/Description_of_Text_protocol
#
# The client opens a TCP connection to an OML server and then sends a header 
# followed by a sequence of measurement tuples. The header consists of a 
# sequence of key, value pairs terminated by a new line. The end of the header 
# section is identified by an empty line. Each measurement tuple consists of 
# a new-line-terminated string which contains TAB-separated text-based 
# serialisations of each tuple element. Finally, the client ends the session 
# by simply closing the TCP connection.
#
# Author: Fraida Fund
#
# Date: 08/06/2012
#

import argparse
import sys
import os
import socket
from time import time
from time import sleep


# Compatibility with Python 2 and 3's string type
if float(sys.version[:3])<3:
  def to_bytes(s):
    return s
else:
<<<<<<< HEAD
    def to_bytes(s):
        return bytes(s, "UTF-8")


class OMLBase:
    """
    This is a Python OML class
    """

    VERSION = "@VERSION@"
    VERSION_STRING = ("OML4Py Client V@VERSION@")
    COPYRIGHT = "Copyright 2012, NYU-Poly, Fraida Fund"
    PROTOCOL = 4

    DEFAULT_HOST="localhost"
    DEFAULT_PORT=3003

    def _banner(self):
        sys.stderr.write("INFO\t%s [Protocol V%d] %s\n" % (self.VERSION_STRING, self.PROTOCOL, self.COPYRIGHT))

    def __init__(self,appname,domain=None,sender=None,uri=None,expid=None):
        self._banner()

        self.oml = True

        # Set all the instance variables
        self.appname = appname
        if self.appname[:1].isdigit() or '-' in self.appname or '.' in self.appname:
          sys.stderr.write("ERROR\tInvalid app name: %s\n" %  self.appname)
          self._disable_oml()

        if expid is not None:
          sys.stderr.write("WARN\t%s parameter 'expid' is getting deprecated; please use 'domain' instead\n" % self.__class__.__name__)
          if domain is None:
            domain = expid
        if domain is None:
          if 'OML_DOMAIN' in os.environ.keys():
            self.domain = os.environ['OML_DOMAIN']
          elif 'OML_EXP_ID' in os.environ.keys():
            self.domain = os.environ['OML_EXP_ID']
            sys.stderr.write("WARN\tOML_EXP_ID is getting deprecated; please use OML_DOMAIN instead\n")
          else:
            sys.stderr.write("ERROR\tNo experimental domain specified\n")
            self._disable_oml()
        else:
          self.domain = domain

        if uri is None:
          if 'OML_COLLECT' in os.environ.keys():
            uri = os.environ['OML_COLLECT']
          elif 'OML_SERVER' in os.environ.keys():
            uri = os.environ['OML_SERVER']
            sys.stderr.write("WARN\tOML_SERVER is getting deprecated; please use OML_COLLECT instead\n")
          else:
            uri = "tcp:%s:%s" %(self.DEFAULT_HOST, self.DEFAULT_PORT)
        uri_l = uri.split(":")

        if len(uri_l) == 1:       # host
          self.omlserver = uri_l[0]
          self.omlport = self.DEFAULT_PORT
        if len(uri_l) == 2:
          if uri_l[0] == "tcp":   # tcp:host or host:port
            self.omlserver = uri_l[1]
            self.omlport = self.DEFAULT_PORT
          else:
            self.omlserver = uri_l[0]
            self.omlport = uri_l[1]
        if len(uri_l) == 3:       # tcp:host:port
          self.omlserver = uri_l[1]
          self.omlport = uri_l[2]
        try:
          self.omlport = int(self.omlport)
        except ValueError:
          sys.stderr.write("ERROR\tCannot use '%s' as a port number\n" % self.omlport)
          self._disable_oml()

        if sender is None:
          try:
            self.sender =  os.environ['OML_NAME']
          except KeyError:
            sys.stderr.write("ERROR\tNo sender ID specified (OML_NAME)\n")
            self._disable_oml()
        else:
          self.sender = sender

        self.starttime = 0

        self.streams = 0
        self.schema = ""
        self.nextseq = {}
        self.streamid = {}
        if self.oml:        
          # Set socket
          self.sock = socket.socket(socket.AF_INET, socket.SOCK_STREAM)
          self.sock.settimeout(5) 


    def addmp(self,mpname,schema):
 
      if "-" in mpname or "." in mpname:
        sys.stderr.write("ERROR\tInvalid measurement point name: %s\n" %  mpname)
        self._disable_oml()
=======
  def to_bytes(s):
    return bytes(s, "UTF-8")
>>>>>>> 6a6b3b59


def escape(s) :
  """
  Escape '\\', '\t', '\r' and '\n' characters in s
  """
  return s.replace('\\', r'\\').replace('\t', r'\t').replace('\r', r'\r').replace('\n', r'\n')


<<<<<<< HEAD
        self.schema += str_schema
        self.nextseq[mpname] = 0
        self.streamid[mpname] = self.streams
   

    def start(self):

      if self.oml:        
        # Use socket to connect to OML server
        sys.stderr.write("INFO\tCollection URI is tcp:%s:%d\n" % (self.omlserver, self.omlport))

        self.starttime = int(time())

        header = "protocol: " + str(self.PROTOCOL) + '\n' + "domain: " + str(self.domain) + '\n' + \
               "start-time: " + str(self.starttime) + '\n' + "sender-id: " + str(self.sender) + '\n' + \
               "app-name: " + str(self.appname) + '\n' + \
               str(self.schema) + '\n' + "content: text" + '\n' + '\n'    

        try:
          self.sock.connect((self.omlserver,self.omlport))
          self.sock.settimeout(None)
          self.sock.send(to_bytes(header))
        except socket.error as e:
          sys.stderr.write("ERROR\tCould not connect to OML server: %s\n" %  e)
          self._disable_oml()
          sys.stdout.write(header)
=======
class OMLBase:
  """
  This is a Python OML class
  """

  VERSION = "@VERSION@"
  VERSION_STRING = ("OML4Py Client V@VERSION@")
  COPYRIGHT = "Copyright 2012, NYU-Poly, Fraida Fund"
  PROTOCOL = 3

  DEFAULT_HOST="localhost"
  DEFAULT_PORT=3003

  def _banner(self):
    sys.stderr.write("INFO\t%s [Protocol V%d] %s\n" % (self.VERSION_STRING, self.PROTOCOL, self.COPYRIGHT))

  def __init__(self,appname,domain=None,sender=None,uri=None,expid=None):
    self._banner()
    self.oml = True

    # process the command line
    parser = argparse.ArgumentParser(prog=appname)
    parser.add_argument("--oml-id", default=None, help="node identifier")
    parser.add_argument("--oml-domain", default=None, help="experimental domain")
    parser.add_argument("--oml-collect", default="localhost", help="URI for a remote collection point")
    args = parser.parse_args()

    # Set all the instance variables
    self.appname = appname
    if self.appname[:1].isdigit() or '-' in self.appname or '.' in self.appname:
      sys.stderr.write("ERROR\tInvalid app name: %s\n" %  self.appname)
      self._disable_oml()

    if expid is not None:
      sys.stderr.write("WARN\t%s parameter 'expid' is getting deprecated; please use 'domain' instead\n" % self.__class__.__name__)

    if domain is None:
      domain = expid

    if domain is not None:
      self.domain = domain
    elif args.oml_domain is not None:
      self.domain = args.oml_domain
    elif 'OML_DOMAIN' in os.environ.keys():
      self.domain = os.environ['OML_DOMAIN']
    elif 'OML_EXP_ID' in os.environ.keys():
      self.domain = os.environ['OML_EXP_ID']
      sys.stderr.write("WARN\tOML_EXP_ID is getting deprecated; please use OML_DOMAIN instead\n")
    else:
      sys.stderr.write("ERROR\tNo experimental domain specified\n")
      self._disable_oml()

    if uri is None:
      if args.oml_collect is not None:
        uri = args.oml_collect
      elif 'OML_COLLECT' in os.environ.keys():
        uri = os.environ['OML_COLLECT']
      elif 'OML_SERVER' in os.environ.keys():
        uri = os.environ['OML_SERVER']
        sys.stderr.write("WARN\tOML_SERVER is getting deprecated; please use OML_COLLECT instead\n")
>>>>>>> 6a6b3b59
      else:
        uri = "tcp:%s:%s" %(self.DEFAULT_HOST, self.DEFAULT_PORT)
    uri_l = uri.split(":")

    if len(uri_l) == 1:       # host
      self.omlserver = uri_l[0]
      self.omlport = self.DEFAULT_PORT
    elif len(uri_l) == 2:
      if uri_l[0] == "tcp":   # tcp:host or host:port
        self.omlserver = uri_l[1]
        self.omlport = self.DEFAULT_PORT
      else:
        self.omlserver = uri_l[0]
        self.omlport = uri_l[1]
    elif len(uri_l) == 3:       # tcp:host:port
      self.omlserver = uri_l[1]
      self.omlport = uri_l[2]
    try:
      self.omlport = int(self.omlport)
    except ValueError:
      sys.stderr.write("ERROR\tCannot use '%s' as a port number\n" % self.omlport)
      self._disable_oml()

    if sender is not None:
      self.sender = sender
    elif args.oml_id is not None:
      self.sender = args.oml_id
    else:
      try:
        self.sender =  os.environ['OML_NAME']
      except KeyError:
        sys.stderr.write("ERROR\tNo sender ID specified (OML_NAME)\n")
        self._disable_oml()

    self.starttime = 0
    self.streams = 0
    self.schema = ""
    self.nextseq = {}
    self.streamid = {}
    if self.oml:        
      # Set socket
      self.sock = socket.socket(socket.AF_INET, socket.SOCK_STREAM)
      self.sock.settimeout(5) 


  def addmp(self,mpname,schema):
 
    if "-" in mpname or "." in mpname:
      sys.stderr.write("ERROR\tInvalid measurement point name: %s\n" %  mpname)
      self._disable_oml()
    else:
      # Count number of streams
      self.streams += 1
      if self.streams > 1:
        self.schema += '\n'
      str_schema = "schema: " + str(self.streams) + " " + self.appname + "_" + mpname + " " + schema
      self.schema += str_schema
      self.nextseq[mpname] = 0
      self.streamid[mpname] = self.streams
   

  def start(self):

    if self.oml:        
      # Use socket to connect to OML server
      sys.stderr.write("INFO\tCollection URI is tcp:%s:%d\n" % (self.omlserver, self.omlport))

      self.starttime = int(time())
      header = "protocol: " + str(self.PROTOCOL) + '\n' + "experiment-id: " + str(self.domain) + '\n' + \
          "start_time: " + str(self.starttime) + '\n' + "sender-id: " + str(self.sender) + '\n' + \
          "app-name: " + str(self.appname) + '\n' + \
          str(self.schema) + '\n' + "content: text" + '\n' + '\n'    

      try:
        self.sock.connect((self.omlserver,self.omlport))
        self.sock.settimeout(None)
        self.sock.send(to_bytes(header))
      except socket.error as e:
        sys.stderr.write("ERROR\tCould not connect to OML server: %s\n" %  e)
        self._disable_oml()
        sys.stdout.write(header)
    else:
      sys.stderr.write("WARN\tOML disabled\n")


  def close(self):
    streamid = None
    if self.oml:
      self.sock.close()


  def inject(self,mpname,values):

    str_inject = ""
    if self.oml and self.starttime == 0:
      sys.stderr.write("ERROR\tDid not call start()\n")
      self._disable_oml()

    timestamp = time() - self.starttime
    try:
      streamid = self.streamid[mpname]
      seqno = self.nextseq[mpname]
      str_inject = str(timestamp) + '\t' + str(streamid) + '\t' + str(seqno)
    except KeyError:
      sys.stderr.write("ERROR\tTried to inject into unknown MP '%s'\n" % mpname)
      return

    try:
      for item in values:
        str_inject += '\t'
        str_inject += escape(str(item))
      str_inject += '\n'
      self.nextseq[mpname]+=1
    except TypeError:
      sys.stderr.write("ERROR\tInvalid measurement list\n")
      return

    if self.oml:
      try:
        self.sock.send(to_bytes(str_inject))
      except:
        sys.stderr.write("ERROR\tCould not send injected sample\n")
    else:
      sys.stdout.write(str_inject)

  def _disable_oml(self):
    if not self.oml:
      return
    sys.stderr.write("WARN\tDisabling OML output\n")
    self.oml = False


# Local Variables:
# mode: Python
# indent-tabs-mode: nil
# tab-width: 2
# python-indent: 2
# End:
# vim: sw=2:sts=2:expandtab<|MERGE_RESOLUTION|>--- conflicted
+++ resolved
@@ -26,12 +26,18 @@
 
 # Compatibility with Python 2 and 3's string type
 if float(sys.version[:3])<3:
-  def to_bytes(s):
-    return s
+    def to_bytes(s):
+        return s
 else:
-<<<<<<< HEAD
     def to_bytes(s):
         return bytes(s, "UTF-8")
+
+
+def escape(s) :
+  """
+  Escape '\\', '\t', '\r' and '\n' characters in s
+  """
+  return s.replace('\\', r'\\').replace('\t', r'\t').replace('\r', r'\r').replace('\n', r'\n')
 
 
 class OMLBase:
@@ -52,8 +58,14 @@
 
     def __init__(self,appname,domain=None,sender=None,uri=None,expid=None):
         self._banner()
-
         self.oml = True
+
+    # process the command line
+    parser = argparse.ArgumentParser(prog=appname)
+    parser.add_argument("--oml-id", default=None, help="node identifier")
+    parser.add_argument("--oml-domain", default=None, help="experimental domain")
+    parser.add_argument("--oml-collect", default="localhost", help="URI for a remote collection point")
+    args = parser.parse_args()
 
         # Set all the instance variables
         self.appname = appname
@@ -63,10 +75,15 @@
 
         if expid is not None:
           sys.stderr.write("WARN\t%s parameter 'expid' is getting deprecated; please use 'domain' instead\n" % self.__class__.__name__)
+
           if domain is None:
             domain = expid
-        if domain is None:
-          if 'OML_DOMAIN' in os.environ.keys():
+
+    if domain is not None:
+      self.domain = domain
+    elif args.oml_domain is not None:
+      self.domain = args.oml_domain
+    elif 'OML_DOMAIN' in os.environ.keys():
             self.domain = os.environ['OML_DOMAIN']
           elif 'OML_EXP_ID' in os.environ.keys():
             self.domain = os.environ['OML_EXP_ID']
@@ -74,11 +91,11 @@
           else:
             sys.stderr.write("ERROR\tNo experimental domain specified\n")
             self._disable_oml()
-        else:
-          self.domain = domain
 
         if uri is None:
-          if 'OML_COLLECT' in os.environ.keys():
+      if args.oml_collect is not None:
+        uri = args.oml_collect
+      elif 'OML_COLLECT' in os.environ.keys():
             uri = os.environ['OML_COLLECT']
           elif 'OML_SERVER' in os.environ.keys():
             uri = os.environ['OML_SERVER']
@@ -90,14 +107,14 @@
         if len(uri_l) == 1:       # host
           self.omlserver = uri_l[0]
           self.omlport = self.DEFAULT_PORT
-        if len(uri_l) == 2:
+    elif len(uri_l) == 2:
           if uri_l[0] == "tcp":   # tcp:host or host:port
             self.omlserver = uri_l[1]
             self.omlport = self.DEFAULT_PORT
           else:
             self.omlserver = uri_l[0]
             self.omlport = uri_l[1]
-        if len(uri_l) == 3:       # tcp:host:port
+    elif len(uri_l) == 3:       # tcp:host:port
           self.omlserver = uri_l[1]
           self.omlport = uri_l[2]
         try:
@@ -106,17 +123,18 @@
           sys.stderr.write("ERROR\tCannot use '%s' as a port number\n" % self.omlport)
           self._disable_oml()
 
-        if sender is None:
+    if sender is not None:
+      self.sender = sender
+    elif args.oml_id is not None:
+      self.sender = args.oml_id
+    else:
           try:
             self.sender =  os.environ['OML_NAME']
           except KeyError:
             sys.stderr.write("ERROR\tNo sender ID specified (OML_NAME)\n")
             self._disable_oml()
-        else:
-          self.sender = sender
 
         self.starttime = 0
-
         self.streams = 0
         self.schema = ""
         self.nextseq = {}
@@ -132,20 +150,12 @@
       if "-" in mpname or "." in mpname:
         sys.stderr.write("ERROR\tInvalid measurement point name: %s\n" %  mpname)
         self._disable_oml()
-=======
-  def to_bytes(s):
-    return bytes(s, "UTF-8")
->>>>>>> 6a6b3b59
-
-
-def escape(s) :
-  """
-  Escape '\\', '\t', '\r' and '\n' characters in s
-  """
-  return s.replace('\\', r'\\').replace('\t', r'\t').replace('\r', r'\r').replace('\n', r'\n')
-
-
-<<<<<<< HEAD
+      else:
+        # Count number of streams
+        self.streams += 1
+        if self.streams > 1:
+           self.schema += '\n'
+        str_schema = "schema: " + str(self.streams) + " " + self.appname + "_" + mpname + " " + schema
         self.schema += str_schema
         self.nextseq[mpname] = 0
         self.streamid[mpname] = self.streams
@@ -172,198 +182,55 @@
           sys.stderr.write("ERROR\tCould not connect to OML server: %s\n" %  e)
           self._disable_oml()
           sys.stdout.write(header)
-=======
-class OMLBase:
-  """
-  This is a Python OML class
-  """
-
-  VERSION = "@VERSION@"
-  VERSION_STRING = ("OML4Py Client V@VERSION@")
-  COPYRIGHT = "Copyright 2012, NYU-Poly, Fraida Fund"
-  PROTOCOL = 3
-
-  DEFAULT_HOST="localhost"
-  DEFAULT_PORT=3003
-
-  def _banner(self):
-    sys.stderr.write("INFO\t%s [Protocol V%d] %s\n" % (self.VERSION_STRING, self.PROTOCOL, self.COPYRIGHT))
-
-  def __init__(self,appname,domain=None,sender=None,uri=None,expid=None):
-    self._banner()
-    self.oml = True
-
-    # process the command line
-    parser = argparse.ArgumentParser(prog=appname)
-    parser.add_argument("--oml-id", default=None, help="node identifier")
-    parser.add_argument("--oml-domain", default=None, help="experimental domain")
-    parser.add_argument("--oml-collect", default="localhost", help="URI for a remote collection point")
-    args = parser.parse_args()
-
-    # Set all the instance variables
-    self.appname = appname
-    if self.appname[:1].isdigit() or '-' in self.appname or '.' in self.appname:
-      sys.stderr.write("ERROR\tInvalid app name: %s\n" %  self.appname)
-      self._disable_oml()
-
-    if expid is not None:
-      sys.stderr.write("WARN\t%s parameter 'expid' is getting deprecated; please use 'domain' instead\n" % self.__class__.__name__)
-
-    if domain is None:
-      domain = expid
-
-    if domain is not None:
-      self.domain = domain
-    elif args.oml_domain is not None:
-      self.domain = args.oml_domain
-    elif 'OML_DOMAIN' in os.environ.keys():
-      self.domain = os.environ['OML_DOMAIN']
-    elif 'OML_EXP_ID' in os.environ.keys():
-      self.domain = os.environ['OML_EXP_ID']
-      sys.stderr.write("WARN\tOML_EXP_ID is getting deprecated; please use OML_DOMAIN instead\n")
-    else:
-      sys.stderr.write("ERROR\tNo experimental domain specified\n")
-      self._disable_oml()
-
-    if uri is None:
-      if args.oml_collect is not None:
-        uri = args.oml_collect
-      elif 'OML_COLLECT' in os.environ.keys():
-        uri = os.environ['OML_COLLECT']
-      elif 'OML_SERVER' in os.environ.keys():
-        uri = os.environ['OML_SERVER']
-        sys.stderr.write("WARN\tOML_SERVER is getting deprecated; please use OML_COLLECT instead\n")
->>>>>>> 6a6b3b59
       else:
-        uri = "tcp:%s:%s" %(self.DEFAULT_HOST, self.DEFAULT_PORT)
-    uri_l = uri.split(":")
-
-    if len(uri_l) == 1:       # host
-      self.omlserver = uri_l[0]
-      self.omlport = self.DEFAULT_PORT
-    elif len(uri_l) == 2:
-      if uri_l[0] == "tcp":   # tcp:host or host:port
-        self.omlserver = uri_l[1]
-        self.omlport = self.DEFAULT_PORT
+        sys.stderr.write("WARN\tOML disabled\n")
+
+
+    def close(self):
+      streamid = None
+      if self.oml:
+        self.sock.close()
+
+
+    def inject(self,mpname,values):
+
+      str_inject = ""
+      if self.oml and self.starttime == 0:
+        sys.stderr.write("ERROR\tDid not call start()\n")
+        self._disable_oml()
+
+      timestamp = time() - self.starttime
+      try:
+        streamid = self.streamid[mpname]
+        seqno = self.nextseq[mpname]
+        str_inject = str(timestamp) + '\t' + str(streamid) + '\t' + str(seqno)
+      except KeyError:
+        sys.stderr.write("ERROR\tTried to inject into unknown MP '%s'\n" % mpname)
+        return
+
+      try:
+        for item in values:
+          str_inject += '\t'
+        str_inject += escape(str(item))
+        str_inject += '\n'
+        self.nextseq[mpname]+=1
+      except TypeError:
+        sys.stderr.write("ERROR\tInvalid measurement list\n")
+        return
+
+      if self.oml:
+        try:
+          self.sock.send(to_bytes(str_inject))
+        except:
+          sys.stderr.write("ERROR\tCould not send injected sample\n")
       else:
-        self.omlserver = uri_l[0]
-        self.omlport = uri_l[1]
-    elif len(uri_l) == 3:       # tcp:host:port
-      self.omlserver = uri_l[1]
-      self.omlport = uri_l[2]
-    try:
-      self.omlport = int(self.omlport)
-    except ValueError:
-      sys.stderr.write("ERROR\tCannot use '%s' as a port number\n" % self.omlport)
-      self._disable_oml()
-
-    if sender is not None:
-      self.sender = sender
-    elif args.oml_id is not None:
-      self.sender = args.oml_id
-    else:
-      try:
-        self.sender =  os.environ['OML_NAME']
-      except KeyError:
-        sys.stderr.write("ERROR\tNo sender ID specified (OML_NAME)\n")
-        self._disable_oml()
-
-    self.starttime = 0
-    self.streams = 0
-    self.schema = ""
-    self.nextseq = {}
-    self.streamid = {}
-    if self.oml:        
-      # Set socket
-      self.sock = socket.socket(socket.AF_INET, socket.SOCK_STREAM)
-      self.sock.settimeout(5) 
-
-
-  def addmp(self,mpname,schema):
- 
-    if "-" in mpname or "." in mpname:
-      sys.stderr.write("ERROR\tInvalid measurement point name: %s\n" %  mpname)
-      self._disable_oml()
-    else:
-      # Count number of streams
-      self.streams += 1
-      if self.streams > 1:
-        self.schema += '\n'
-      str_schema = "schema: " + str(self.streams) + " " + self.appname + "_" + mpname + " " + schema
-      self.schema += str_schema
-      self.nextseq[mpname] = 0
-      self.streamid[mpname] = self.streams
-   
-
-  def start(self):
-
-    if self.oml:        
-      # Use socket to connect to OML server
-      sys.stderr.write("INFO\tCollection URI is tcp:%s:%d\n" % (self.omlserver, self.omlport))
-
-      self.starttime = int(time())
-      header = "protocol: " + str(self.PROTOCOL) + '\n' + "experiment-id: " + str(self.domain) + '\n' + \
-          "start_time: " + str(self.starttime) + '\n' + "sender-id: " + str(self.sender) + '\n' + \
-          "app-name: " + str(self.appname) + '\n' + \
-          str(self.schema) + '\n' + "content: text" + '\n' + '\n'    
-
-      try:
-        self.sock.connect((self.omlserver,self.omlport))
-        self.sock.settimeout(None)
-        self.sock.send(to_bytes(header))
-      except socket.error as e:
-        sys.stderr.write("ERROR\tCould not connect to OML server: %s\n" %  e)
-        self._disable_oml()
-        sys.stdout.write(header)
-    else:
-      sys.stderr.write("WARN\tOML disabled\n")
-
-
-  def close(self):
-    streamid = None
-    if self.oml:
-      self.sock.close()
-
-
-  def inject(self,mpname,values):
-
-    str_inject = ""
-    if self.oml and self.starttime == 0:
-      sys.stderr.write("ERROR\tDid not call start()\n")
-      self._disable_oml()
-
-    timestamp = time() - self.starttime
-    try:
-      streamid = self.streamid[mpname]
-      seqno = self.nextseq[mpname]
-      str_inject = str(timestamp) + '\t' + str(streamid) + '\t' + str(seqno)
-    except KeyError:
-      sys.stderr.write("ERROR\tTried to inject into unknown MP '%s'\n" % mpname)
-      return
-
-    try:
-      for item in values:
-        str_inject += '\t'
-        str_inject += escape(str(item))
-      str_inject += '\n'
-      self.nextseq[mpname]+=1
-    except TypeError:
-      sys.stderr.write("ERROR\tInvalid measurement list\n")
-      return
-
-    if self.oml:
-      try:
-        self.sock.send(to_bytes(str_inject))
-      except:
-        sys.stderr.write("ERROR\tCould not send injected sample\n")
-    else:
-      sys.stdout.write(str_inject)
-
-  def _disable_oml(self):
-    if not self.oml:
-      return
-    sys.stderr.write("WARN\tDisabling OML output\n")
-    self.oml = False
+          sys.stdout.write(str_inject)
+
+    def _disable_oml(self):
+      if not self.oml:
+        return
+      sys.stderr.write("WARN\tDisabling OML output\n")
+      self.oml = False
 
 
 # Local Variables:
