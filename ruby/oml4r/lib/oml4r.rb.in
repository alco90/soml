#
# Copyright 2009-2012 National ICT Australia (NICTA), Australia
#
# Permission is hereby granted, free of charge, to any person obtaining a copy
# of this software and associated documentation files (the "Software"), to deal
# in the Software without restriction, including without limitation the rights
# to use, copy, modify, merge, publish, distribute, sublicense, and/or sell
# copies of the Software, and to permit persons to whom the Software is
# furnished to do so, subject to the following conditions:
#
# The above copyright notice and this permission notice shall be included in
# all copies or substantial portions of the Software.
#
# THE SOFTWARE IS PROVIDED "AS IS", WITHOUT WARRANTY OF ANY KIND, EXPRESS OR
# IMPLIED, INCLUDING BUT NOT LIMITED TO THE WARRANTIES OF MERCHANTABILITY,
# FITNESS FOR A PARTICULAR PURPOSE AND NONINFRINGEMENT.  IN NO EVENT SHALL THE
# AUTHORS OR COPYRIGHT HOLDERS BE LIABLE FOR ANY CLAIM, DAMAGES OR OTHER
# LIABILITY, WHETHER IN AN ACTION OF CONTRACT, TORT OR OTHERWISE, ARISING FROM,
# OUT OF OR IN CONNECTION WITH THE SOFTWARE OR THE USE OR OTHER DEALINGS IN
# THE SOFTWARE.
#
#
# = oml4r.rb
#
# == Description
#
# This is a simple client library for OML which does not use liboml2 and its
# filters, but connects directly to the server using the +text+ protocol.
# User can use this library to create ruby applications which can send
# measurement to the OML collection server.
#
require 'socket'
require 'monitor'
require 'thread'
require 'optparse'

#
# This is the OML4R module, which should be required by ruby applications
# that want to collect measurements via OML
#
module OML4R

<<<<<<< HEAD
  VERSION = "@OML_ALT_VER@"
=======
  VERSION = "2.9.pre0"
>>>>>>> 8b782e96
  VERSION_STRING = "OML4R Client V#{VERSION}"
  COPYRIGHT = "Copyright 2009-2012, NICTA"
  DEF_SERVER_PORT = 3003

  PROTOCOL = 3
  @loglevel = 0
  class << self; attr_accessor :loglevel; end

  #
  # Measurement Point Class
  # Ruby applications using this module should sub-class this MPBase class
  # to define their own Measurement Point (see the example at the end of
  # this file)
  #
  class MPBase

    # Some Class variables
    @@defs = {}
    @@channels = {}
    @@frozen = false
    @@useOML = false
    @@start_time = nil

    # Execute a block for each defined MP
    def self.each_mp(&block)
      @@defs.each(&block)
    end

    # Set the useOML flag. If set to false, make 'inject' a NOOP
    def self.__useOML__()
      @@useOML = true
    end

    # Returns the definition of this MP
    def self.__def__()
      unless (defs = @@defs[self])
        defs = @@defs[self] = {}
        defs[:p_def] = []
        defs[:seq_no] = 0
      end
      defs
    end

    # Set a name for this MP
    def self.name(name)
      __def__()[:name] = name
    end

    # Set the channel these measurements should be sent out on.
    # Multiple declarations are allowed, and ':default' identifies
    # the channel defined by the command line arguments or environment variables.
    #
    def self.channel(channel, domain = :default)
      (@@channels[self] ||= []) << [channel, domain]
    end

    # Set a metric for this MP
    # - name = name of the metric to set
    # - opts = a Hash with the options for this metric
    #          Only supported option is :type = { :string | :int32 | :double }
    def self.param(name, opts = {})
      o = opts.dup
      o[:name] = name
      o[:type] ||= :string
      if o[:type] == :long
        $stderr.puts "WARN        :long is deprecated use, :int32 instead"
        o[:type] = :int32
      end
      __def__()[:p_def] << o
      nil
    end

    # Inject a measurement from this Measurement Point to the OML Server
    # However, if useOML flag is false, then only prints the measurement on stdout
    # - args = a list of arguments (comma separated) which correspond to the
    #          different values of the metrics for the measurement to inject
    def self.inject(*args)
      return unless @@useOML

      # Check that the list of values passed as argument matches the
      # definition of this Measurement Point
      defs = __def__()
      pdef = defs[:p_def]
      if args.size != pdef.size
        raise "OML4R: Size mismatch between the measurement (#{args.size}) and the MP definition (#{pdef.size})!"
      end

      # Now prepare the measurement...
      t = Time.now - @@start_time
      a = []
      a << (defs[:seq_no] += 1)
      args.each do |arg|
        a << arg
      end
      # ...and inject it!
      msg = a.join("\t")
      @@channels[self].each do |ca|
        channel = ca[0]
        index = ca[1]
        channel.send "#{t}\t#{index}\t#{msg}"
      end
      args
    end

    def self.start_time()
      @@start_time
    end

    # Freeze the definition of further MPs
    #
    def self.__freeze__(appName, start_time)
      return if @@frozen
      @@frozen = true
      # replace channel names with channel object
      self.each_mp do |klass, defs|
        cna = @@channels[klass] || []
        $stderr.puts "DEBUG        '#{cna.inspect}', '#{klass}'" if OML4R.loglevel > 0
        ca = cna.collect do |cname, domain|
          # return it in an array as we need to add the channel specific index  
          [Channel[cname.to_sym, domain.to_sym]]
        end
        $stderr.puts "DEBUG        Using channels '#{ca.inspect}" if OML4R.loglevel > 0
        @@channels[klass] = ca.empty? ? [[Channel[]]] : ca
      end
      @@start_time = start_time

    end

    def self.__unfreeze__()
      self.each_mp do |klass, defs|
        defs[:seq_no] = 0
      end
      @@channels = {}
      @@start_time = nil
      @@frozen = false
    end

    # Build the table schema for this MP and send it to the OML collection server
    # - name_prefix = the name for this MP to use as a prefix for its table
    def self.__print_meta__(name_prefix = nil)
      return unless @@frozen
      defs = __def__()

      # Do some sanity checks...
      unless (mp_name = defs[:name])
        raise "Missing 'name' declaration for '#{self}'"
      end
      unless (name_prefix.nil?)
        mp_name = "#{name_prefix}_#{mp_name}"
      end

      @@channels[self].each do |ca|
        $stderr.puts "DEBUG        Setting up channel '#{ca.inspect}" if OML4R.loglevel > 0
        index = ca[0].send_schema(mp_name, defs[:p_def])
        ca << index
      end
    end
  end # class MPBase



  #
  # The Init method of OML4R
  # Ruby applications should call this method to initialise the OML4R module
  # This method will parse the command line argument of the calling application
  # to extract the OML specific parameters, it will also do the parsing for the
  # remaining application-specific parameters.
  # It will then connect to the OML server (if requested on the command line), and
  # send the initial instruction to setup the database and the tables for each MPs.
  #
  # - argv = the Array of command line arguments from the calling Ruby application
  # - & block = a block which defines the additional application-specific arguments
  #
  def self.init(argv, opts = {}, &block)
    $stderr.puts("INFO        #{VERSION_STRING} [Protocol V#{PROTOCOL}] #{COPYRIGHT}")

    if d = (ENV['OML_EXP_ID'] || opts[:expID])
      # XXX: It is still too early to complain about that. We need to be sure
      # of the nomenclature before making user-visible changes.
<<<<<<< HEAD
      $stderr.puts "WARN	opts[:expID] and ENV['OML_EXP_ID'] are getting deprecated; please use opts[:domain] or ENV['OML_DOMAIN']  instead"
=======
      #$stderr.puts "WARN        ENV['OML_EXP_ID'] and opts[:expID] are deprecated, use #DOMAIN or opts[:domain] instead"
>>>>>>> 8b782e96
      opts[:domain] ||= d
    end
    domain ||= ENV['OML_DOMAIN'] || opts[:domain]

    # XXX: Same as above; here, though, :id might actually be the way to go; or
    # perhaps instId?
    #if opts[:id]
    #  raise 'OML4R: :id is not a valid option. Do you mean :nodeID?'
    #end
    nodeID = ENV['OML_NAME'] || opts[:nodeID]  ||  opts[:id] || ENV['OML_ID'] 
    #
    # XXX: Same again; also, this is the responsibility of the developer, not the user
    #if opts[:app]
    #  raise 'OML4R: :app is not a valid option. Do you mean :appName?'
    #end
    appName = opts[:appName] || opts[:app]

    if  ENV['OML_URL'] || opts[:omlURL] || opts[:url]
<<<<<<< HEAD
      raise 'ERROR	neither OML_URL, :omlURL nor :url are valid. Do you mean OML_COLLECT or :omlCollect?'
=======
      raise 'ERROR        neither OML_URL, :omlURL nor :url are valid. Do you mean OML_SERVER or :omlServer?'
>>>>>>> 8b782e96
    end
    if ENV['OML_SERVER'] || opts[:omlServer]
	$stderr.puts "WARN	opts[:omlServer] and ENV['OML_SERVER'] are getting deprecated; please use opts[:collect] or ENV['OML_COLLECT'] instead"
    end
    omlCollectUri = ENV['OML_COLLECT'] || ENV['OML_SERVER'] || opts[:collect] || opts[:omlServer]
    noop = opts[:noop] || false


    # Create a new Parser for the command line
    op = OptionParser.new
    # Include the definition of application's specific arguments
    yield(op) if block
    # Include the definition of OML specific arguments
    op.on("--oml-id id", "Name to identify this app instance [#{nodeID || 'undefined'}]") { |name| nodeID = name }
    op.on("--oml-domain domain", "Name of experimental domain [#{domain || 'undefined'}] *EXPERIMENTAL*") { |name| domain = name }
    op.on("--oml-collect uri", "URI of server to send measurements to") { |u|  omlCollectUri = u }
    op.on("--oml-log-level l", "Log level used (info: 0 .. debug: 1)") { |l| OML4R.loglevel = l.to_i; puts "-> #{OML4R.loglevel}" }    
    op.on("--oml-noop", "Do not collect measurements") { noop = true }    
    op.on("--oml-exp-id domain", "Obsolescent equivalent to --oml-domain domain") { |name|
      domain = name
      $stderr.puts "WARN	Option --oml-exp-id is getting deprecated; please use '--oml-domain #{domain}' instead"
    }
    op.on("--oml-file localPath", "Obsolescent equivalent to --oml-collect file:localPath") { |name|
      omlCollectUri = "file:#{name}"
      $stderr.puts "WARN	Option --oml-file is getting deprecated; please use '--oml-collect #{omlCollectUri}' instead"
    }
    op.on("--oml-server uri", "Obsolescent equivalent to --oml-collect uri") {|u|
      omlCollectUri = u
      $stderr.puts "WARN	Option --oml-server is getting deprecated; please use '--oml-collect #{omlCollectUri}' instead"
    }
    op.on_tail("--oml-help", "Show this message") { $stderr.puts op; exit }
    # XXX: This should be set by the application writer, not the command line
    #op.on("--oml-appid APPID", "Application ID for OML [#{appName || 'undefined'}] *EXPERIMENTAL*") { |name| appID = name }

    # Set a default collection URI if nothing has been specified
    omlCollectUri ||= "file:#{appName}_#{nodeID}_#{domain}_#{Time.now.strftime("%Y-%m-%dt%H.%M.%S%z")}"

    # Now parse the command line
    $stderr.puts "DEBUG        ARGV:>>> #{argv.inspect}" if OML4R.loglevel > 0
    rest = op.parse(argv)
    return if noop

    unless domain && nodeID && appName
      raise 'OML4R: Missing values for parameters :domain (--oml-domain), :nodeID (--oml-id), or :appName (in code)!'
    end

    Channel.create(:default, omlCollectUri) if omlCollectUri

    # Handle the defined Measurement Points
    startTime = Time.now
    Channel.init_all(domain, nodeID, appName, startTime)
    msg = "Collection URI is #{omlCollectUri}"
    Object.const_defined?(:MObject) ? MObject.debug(:oml4r, msg) : $stderr.puts("INFO        #{msg}")

    rest || []
  end

  #
  # Close the OML collection. This will block until all outstanding data have been sent out.
  # 
  def self.close()
    Channel.close_all
  end



  #
  # Measurement Point Class
  # Ruby applications using this module should sub-class this MPBase class
  # to define their own Measurement Point (see the example at the end of
  # this file)
  #
  class Channel
    @@channels = {}
    @@default_domain = nil

    def self.create(name, url, domain = :default)
      key = "#{name}:#{domain}"
      if channel = @@channels[key]
        if url != channel.url
          raise "OML4R: Channel '#{name}' already defined with different url"
        end
        return channel
      end
      return self._create(key, domain, url)
    end

    def self._create(key, domain, url)
<<<<<<< HEAD
      #oml_opts = {:domain => 'image_load', :node_id => 'n1', :app_name => 'img_load'}
=======
      out = _connect(url)
      @@channels[key] = self.new(url, domain, out)
    end
    
    def self._connect(url)
>>>>>>> 8b782e96
      if url.start_with? 'file:'
        proto, fname = url.split(':')
        out = (fname == '-' ? $stdout : File.open(fname, "w+"))
      elsif url.start_with? 'tcp:'
        #tcp:norbit.npc.nicta.com.au:3003
        proto, host, port = url.split(':')
        port ||= DEF_SERVER_PORT
        out = TCPSocket.new(host, port)
      else
        raise "OML4R: Unknown transport in server url '#{url}'"
      end
      out
    end

    def self.[](name = :default, domain = :default)
      key = "#{name}:#{domain}"
      unless (@@channels.key?(key))
        # If domain != :default and we have one for :default, create a new one
        if (domain != :default)
          if (dc = @@channels["#{name}:default"])
            return self._create(key, domain, dc.url)
          end
        end
        raise "OML4R: Unknown channel '#{name}'"
      end
      @@channels[key]
    end

    def self.init_all(domain, nodeID, appName, startTime)
      @@default_domain = domain

      MPBase.__freeze__(appName, startTime)

      # send channel header
      @@channels.values.each { |c| c.init(nodeID, appName, startTime) }

      # send schema definitions
      MPBase.each_mp do |klass, defs|
        klass.__print_meta__(appName)
      end

      MPBase.__useOML__()
    end

    def self.close_all()
      @@channels.values.each { |c| c.close }
      @@channels = {}
      MPBase.__unfreeze__()
    end

    attr_reader :url

    def send_schema(mp_name, pdefs) # defs[:p_def]
      # Build the schema and send it
      @index += 1
      line = ['schema:', @index, mp_name]
      pdefs.each do |d|
      line << "#{d[:name]}:#{d[:type]}"
      end
      msg = line.join(' ')
      @header << msg
      @index
    end

    def send(msg)
      @queue.push msg
    end

    def init(nodeID, appName, startTime)
      send_protocol_header(nodeID, appName, startTime)
    end

    def close()
      @queue.push nil  # indicate end of work
      @runner.join()
    end

    protected
    def initialize(url, domain, out_channel)
      @domain = domain
      @url = url
      @out = out_channel
      @index = 0
      @header = []
      @header_sent = false      
      @queue = Queue.new
      start_runner
    end


    def send_protocol_header(nodeID, appName, startTime)
      @header << "protocol: #{PROTOCOL}"
      d = (@domain == :default) ? @@default_domain : @domain
      raise "Missing domain name" unless d
<<<<<<< HEAD
      @queue.push "experiment-id: #{d}"
      @queue.push "start_time: #{startTime.tv_sec}"
      @queue.push "sender-id: #{nodeID}"
      @queue.push "app-name: #{appName}"
      @queue.push "content: text"
=======
      @header << "experiment-id: #{d}"
      @header << "start-time: #{startTime.tv_sec}"
      @header << "sender-id: #{nodeID}"
      @header << "app-name: #{appName}"
      @header << "content: text"
>>>>>>> 8b782e96
    end

    def start_runner
      header_sent = false
      @runner = Thread.new do
        active = true
        begin
          while (active)
            msg = @queue.pop
            active = !msg.nil?
            if !@queue.empty?
              ma = [msg]
              while !@queue.empty?
                msg = @queue.pop
                if (active = !msg.nil?)
                  ma << msg
                end 
              end
              msg = ma.join("\n")
            end
            #$stderr.puts ">>>>>>#{@domain}: <#{msg}>"
            unless msg.nil?
              _send msg 
            end
          end
          puts ">> CLOSE"
          @out.close
          @out = nil
        rescue Exception => ex
          msg = "Exception while sending message to channel '#{@url}' (#{ex.class})"
          Object.const_defined?(:MObject) ? MObject.warn(:oml4r, msg) : $stderr.puts("INFO        #{msg}")
        end
        info "Channel #{url} closed"
      end
    end
    
    def info(msg)
      Object.const_defined?(:MObject) ? MObject.warn(:oml4r, msg) : $stderr.puts("INFO        #{msg}")
    end
    
    def _send(msg)
      begin
        unless @header_sent
          h = "#{@header.join("\n")}\n\n"
          puts "'#{h}'"
          @out.puts h
          @header_sent = true
        end
        @out.puts msg 
        @out.flush

      rescue Errno::EPIPE
        # Trying to reconnect
        info "Trying to reconnect to '#{@url}'"
        loop do 
          sleep 5
          begin
            @out = self.class._connect(@url)
            @header_sent = false
            info "Reconnected to '#{@url}'"            
            return _send(msg)
          rescue Errno::ECONNREFUSED => ex
            info "Exception while reconnect '#{@url}' (#{ex.class})"
          end
          #Errno::ECONNREFUSED
        end
      end
    end

  end # Channel

end # module OML4R

# vim: sw=2<|MERGE_RESOLUTION|>--- conflicted
+++ resolved
@@ -40,11 +40,7 @@
 #
 module OML4R
 
-<<<<<<< HEAD
   VERSION = "@OML_ALT_VER@"
-=======
-  VERSION = "2.9.pre0"
->>>>>>> 8b782e96
   VERSION_STRING = "OML4R Client V#{VERSION}"
   COPYRIGHT = "Copyright 2009-2012, NICTA"
   DEF_SERVER_PORT = 3003
@@ -81,9 +77,9 @@
     # Returns the definition of this MP
     def self.__def__()
       unless (defs = @@defs[self])
-        defs = @@defs[self] = {}
-        defs[:p_def] = []
-        defs[:seq_no] = 0
+	defs = @@defs[self] = {}
+	defs[:p_def] = []
+	defs[:seq_no] = 0
       end
       defs
     end
@@ -110,8 +106,8 @@
       o[:name] = name
       o[:type] ||= :string
       if o[:type] == :long
-        $stderr.puts "WARN        :long is deprecated use, :int32 instead"
-        o[:type] = :int32
+	$stderr.puts "WARN	:long is deprecated use, :int32 instead"
+	o[:type] = :int32
       end
       __def__()[:p_def] << o
       nil
@@ -129,7 +125,7 @@
       defs = __def__()
       pdef = defs[:p_def]
       if args.size != pdef.size
-        raise "OML4R: Size mismatch between the measurement (#{args.size}) and the MP definition (#{pdef.size})!"
+	raise "OML4R: Size mismatch between the measurement (#{args.size}) and the MP definition (#{pdef.size})!"
       end
 
       # Now prepare the measurement...
@@ -137,14 +133,14 @@
       a = []
       a << (defs[:seq_no] += 1)
       args.each do |arg|
-        a << arg
+	a << arg
       end
       # ...and inject it!
       msg = a.join("\t")
       @@channels[self].each do |ca|
-        channel = ca[0]
-        index = ca[1]
-        channel.send "#{t}\t#{index}\t#{msg}"
+	channel = ca[0]
+	index = ca[1]
+	channel.send "#{t}\t#{index}\t#{msg}"
       end
       args
     end
@@ -160,14 +156,14 @@
       @@frozen = true
       # replace channel names with channel object
       self.each_mp do |klass, defs|
-        cna = @@channels[klass] || []
-        $stderr.puts "DEBUG        '#{cna.inspect}', '#{klass}'" if OML4R.loglevel > 0
-        ca = cna.collect do |cname, domain|
-          # return it in an array as we need to add the channel specific index  
-          [Channel[cname.to_sym, domain.to_sym]]
-        end
-        $stderr.puts "DEBUG        Using channels '#{ca.inspect}" if OML4R.loglevel > 0
-        @@channels[klass] = ca.empty? ? [[Channel[]]] : ca
+	cna = @@channels[klass] || []
+	$stderr.puts "DEBUG	'#{cna.inspect}', '#{klass}'" if OML4R.loglevel > 0
+	ca = cna.collect do |cname, domain|
+	  # return it in an array as we need to add the channel specific index  
+	  [Channel[cname.to_sym, domain.to_sym]]
+	end
+	$stderr.puts "DEBUG	Using channels '#{ca.inspect}" if OML4R.loglevel > 0
+	@@channels[klass] = ca.empty? ? [[Channel[]]] : ca
       end
       @@start_time = start_time
 
@@ -175,7 +171,7 @@
 
     def self.__unfreeze__()
       self.each_mp do |klass, defs|
-        defs[:seq_no] = 0
+	defs[:seq_no] = 0
       end
       @@channels = {}
       @@start_time = nil
@@ -190,16 +186,16 @@
 
       # Do some sanity checks...
       unless (mp_name = defs[:name])
-        raise "Missing 'name' declaration for '#{self}'"
+	raise "Missing 'name' declaration for '#{self}'"
       end
       unless (name_prefix.nil?)
-        mp_name = "#{name_prefix}_#{mp_name}"
+	mp_name = "#{name_prefix}_#{mp_name}"
       end
 
       @@channels[self].each do |ca|
-        $stderr.puts "DEBUG        Setting up channel '#{ca.inspect}" if OML4R.loglevel > 0
-        index = ca[0].send_schema(mp_name, defs[:p_def])
-        ca << index
+	$stderr.puts "DEBUG	Setting up channel '#{ca.inspect}" if OML4R.loglevel > 0
+	index = ca[0].send_schema(mp_name, defs[:p_def])
+	ca << index
       end
     end
   end # class MPBase
@@ -219,16 +215,12 @@
   # - & block = a block which defines the additional application-specific arguments
   #
   def self.init(argv, opts = {}, &block)
-    $stderr.puts("INFO        #{VERSION_STRING} [Protocol V#{PROTOCOL}] #{COPYRIGHT}")
+    $stderr.puts("INFO	#{VERSION_STRING} [Protocol V#{PROTOCOL}] #{COPYRIGHT}")
 
     if d = (ENV['OML_EXP_ID'] || opts[:expID])
       # XXX: It is still too early to complain about that. We need to be sure
       # of the nomenclature before making user-visible changes.
-<<<<<<< HEAD
       $stderr.puts "WARN	opts[:expID] and ENV['OML_EXP_ID'] are getting deprecated; please use opts[:domain] or ENV['OML_DOMAIN']  instead"
-=======
-      #$stderr.puts "WARN        ENV['OML_EXP_ID'] and opts[:expID] are deprecated, use #DOMAIN or opts[:domain] instead"
->>>>>>> 8b782e96
       opts[:domain] ||= d
     end
     domain ||= ENV['OML_DOMAIN'] || opts[:domain]
@@ -247,11 +239,7 @@
     appName = opts[:appName] || opts[:app]
 
     if  ENV['OML_URL'] || opts[:omlURL] || opts[:url]
-<<<<<<< HEAD
       raise 'ERROR	neither OML_URL, :omlURL nor :url are valid. Do you mean OML_COLLECT or :omlCollect?'
-=======
-      raise 'ERROR        neither OML_URL, :omlURL nor :url are valid. Do you mean OML_SERVER or :omlServer?'
->>>>>>> 8b782e96
     end
     if ENV['OML_SERVER'] || opts[:omlServer]
 	$stderr.puts "WARN	opts[:omlServer] and ENV['OML_SERVER'] are getting deprecated; please use opts[:collect] or ENV['OML_COLLECT'] instead"
@@ -290,7 +278,7 @@
     omlCollectUri ||= "file:#{appName}_#{nodeID}_#{domain}_#{Time.now.strftime("%Y-%m-%dt%H.%M.%S%z")}"
 
     # Now parse the command line
-    $stderr.puts "DEBUG        ARGV:>>> #{argv.inspect}" if OML4R.loglevel > 0
+    $stderr.puts "DEBUG	ARGV:>>> #{argv.inspect}" if OML4R.loglevel > 0
     rest = op.parse(argv)
     return if noop
 
@@ -304,7 +292,7 @@
     startTime = Time.now
     Channel.init_all(domain, nodeID, appName, startTime)
     msg = "Collection URI is #{omlCollectUri}"
-    Object.const_defined?(:MObject) ? MObject.debug(:oml4r, msg) : $stderr.puts("INFO        #{msg}")
+    Object.const_defined?(:MObject) ? MObject.debug(:oml4r, msg) : $stderr.puts("INFO	#{msg}")
 
     rest || []
   end
@@ -331,34 +319,30 @@
     def self.create(name, url, domain = :default)
       key = "#{name}:#{domain}"
       if channel = @@channels[key]
-        if url != channel.url
-          raise "OML4R: Channel '#{name}' already defined with different url"
-        end
-        return channel
+	if url != channel.url
+	  raise "OML4R: Channel '#{name}' already defined with different url"
+	end
+	return channel
       end
       return self._create(key, domain, url)
     end
 
     def self._create(key, domain, url)
-<<<<<<< HEAD
-      #oml_opts = {:domain => 'image_load', :node_id => 'n1', :app_name => 'img_load'}
-=======
       out = _connect(url)
       @@channels[key] = self.new(url, domain, out)
     end
     
     def self._connect(url)
->>>>>>> 8b782e96
       if url.start_with? 'file:'
-        proto, fname = url.split(':')
-        out = (fname == '-' ? $stdout : File.open(fname, "w+"))
+	proto, fname = url.split(':')
+	out = (fname == '-' ? $stdout : File.open(fname, "w+"))
       elsif url.start_with? 'tcp:'
-        #tcp:norbit.npc.nicta.com.au:3003
-        proto, host, port = url.split(':')
-        port ||= DEF_SERVER_PORT
-        out = TCPSocket.new(host, port)
+	#tcp:norbit.npc.nicta.com.au:3003
+	proto, host, port = url.split(':')
+	port ||= DEF_SERVER_PORT
+	out = TCPSocket.new(host, port)
       else
-        raise "OML4R: Unknown transport in server url '#{url}'"
+	raise "OML4R: Unknown transport in server url '#{url}'"
       end
       out
     end
@@ -366,13 +350,13 @@
     def self.[](name = :default, domain = :default)
       key = "#{name}:#{domain}"
       unless (@@channels.key?(key))
-        # If domain != :default and we have one for :default, create a new one
-        if (domain != :default)
-          if (dc = @@channels["#{name}:default"])
-            return self._create(key, domain, dc.url)
-          end
-        end
-        raise "OML4R: Unknown channel '#{name}'"
+	# If domain != :default and we have one for :default, create a new one
+	if (domain != :default)
+	  if (dc = @@channels["#{name}:default"])
+	    return self._create(key, domain, dc.url)
+	  end
+	end
+	raise "OML4R: Unknown channel '#{name}'"
       end
       @@channels[key]
     end
@@ -387,7 +371,7 @@
 
       # send schema definitions
       MPBase.each_mp do |klass, defs|
-        klass.__print_meta__(appName)
+	klass.__print_meta__(appName)
       end
 
       MPBase.__useOML__()
@@ -406,7 +390,7 @@
       @index += 1
       line = ['schema:', @index, mp_name]
       pdefs.each do |d|
-      line << "#{d[:name]}:#{d[:type]}"
+	line << "#{d[:name]}:#{d[:type]}"
       end
       msg = line.join(' ')
       @header << msg
@@ -443,51 +427,43 @@
       @header << "protocol: #{PROTOCOL}"
       d = (@domain == :default) ? @@default_domain : @domain
       raise "Missing domain name" unless d
-<<<<<<< HEAD
-      @queue.push "experiment-id: #{d}"
-      @queue.push "start_time: #{startTime.tv_sec}"
-      @queue.push "sender-id: #{nodeID}"
-      @queue.push "app-name: #{appName}"
-      @queue.push "content: text"
-=======
       @header << "experiment-id: #{d}"
-      @header << "start-time: #{startTime.tv_sec}"
+      @header << "start_time: #{startTime.tv_sec}"
       @header << "sender-id: #{nodeID}"
       @header << "app-name: #{appName}"
       @header << "content: text"
->>>>>>> 8b782e96
     end
 
     def start_runner
       header_sent = false
       @runner = Thread.new do
-        active = true
-        begin
-          while (active)
-            msg = @queue.pop
-            active = !msg.nil?
-            if !@queue.empty?
-              ma = [msg]
-              while !@queue.empty?
-                msg = @queue.pop
-                if (active = !msg.nil?)
-                  ma << msg
-                end 
-              end
-              msg = ma.join("\n")
-            end
-            #$stderr.puts ">>>>>>#{@domain}: <#{msg}>"
+	active = true
+	begin
+	  while (active)
+	    msg = @queue.pop
+	    active = !msg.nil?
+	    if !@queue.empty?
+	      ma = [msg]
+	      while !@queue.empty?
+		msg = @queue.pop
+		if (active = !msg.nil?)
+		  ma << msg
+		end 
+	      end
+	      msg = ma.join("\n")
+	    end
+	    #$stderr.puts ">>>>>>#{@domain}: <#{msg}>"
             unless msg.nil?
               _send msg 
             end
-          end
+	  end
           puts ">> CLOSE"
-          @out.close
-          @out = nil
-        rescue Exception => ex
+	  @out.close
+	  @out = nil
+	rescue Exception => ex
           msg = "Exception while sending message to channel '#{@url}' (#{ex.class})"
-          Object.const_defined?(:MObject) ? MObject.warn(:oml4r, msg) : $stderr.puts("INFO        #{msg}")
-        end
+	  Object.const_defined?(:MObject) ? MObject.warn(:oml4r, msg) : $stderr.puts("INFO	#{msg}")
+	end
         info "Channel #{url} closed"
       end
     end
