<<<<<<< HEAD
/*
 * Copyright 2010 TU Berlin, Germany (Ruben Merz)
 * Copyright 2010-2013 National ICT Australia Limited (NICTA)
 *
 * This software may be used and distributed solely under the terms of
 * the MIT license (License).  You should find a copy of the License in
 * COPYING or at http://opensource.org/licenses/MIT. By downloading or
 * using this software you accept the terms and the liability disclaimer
 * in the License.
 */
/** \file psql_adapter.c
 * \brief Adapter code for the PostgreSQL database backend.
 */
=======
#include <alloca.h>
>>>>>>> 619258e6
#include <string.h>
#include <stdio.h>
#include <stdlib.h>
#include <inttypes.h>
#include <libpq-fe.h>
#include <time.h>
#include <sys/time.h>
#include <arpa/inet.h>
#include <math.h>

#include "guid.h"
#include "ocomm/o_log.h"
#include "mem.h"
#include "mstring.h"
#include "oml_value.h"
#include "oml_util.h"
#include "database.h"
#include "database_adapter.h"
#include "psql_adapter.h"

static char backend_name[] = "psql";
/* Cannot be static due to the way the server sets its parameters */
char *pg_host = DEFAULT_PG_HOST;
char *pg_port = DEFAULT_PG_PORT;
char *pg_user = DEFAULT_PG_USER;
char *pg_pass = DEFAULT_PG_PASS;
char *pg_conninfo = DEFAULT_PG_CONNINFO;

/** Mapping between OML and PostgreSQL data types
 * \see psql_type_to_oml, psql_oml_to_type
 */
static struct {
  OmlValueT type;           /** OML type */
  const char * const name;  /** PostgreSQL equivalent */
} psql_type_pair[] = {
  { OML_DB_PRIMARY_KEY, "SERIAL PRIMARY KEY"}, /* We might need BIGSERIAL at some point. */
  { OML_LONG_VALUE,     "INT4" },
  { OML_DOUBLE_VALUE,   "FLOAT8" },
  { OML_STRING_VALUE,   "TEXT" },
  { OML_BLOB_VALUE,     "BYTEA" },
  { OML_INT32_VALUE,    "INT4" },
  { OML_UINT32_VALUE,   "INT8" }, /* PG doesn't support unsigned types --> promote */
  { OML_INT64_VALUE,    "INT8" },
  { OML_UINT64_VALUE,   "BIGINT" },
};

static int sql_stmt(PsqlDB* self, const char* stmt);

/* Functions needed by the Database struct */
static OmlValueT psql_type_to_oml (const char *s);
static const char* psql_oml_to_type (OmlValueT type);
static int psql_stmt(Database* db, const char* stmt);
static void psql_release(Database* db);
static int psql_table_create (Database* db, DbTable* table, int shallow);
static int psql_table_free (Database *database, DbTable* table);
static char *psql_prepared_var(Database *db, unsigned int order);
static int psql_insert(Database *db, DbTable *table, int sender_id, int seq_no, double time_stamp, OmlValue *values, int value_count);
static char* psql_get_key_value (Database* database, const char* table, const char* key_column, const char* value_column, const char* key);
static int psql_set_key_value (Database* database, const char* table, const char* key_column, const char* value_column, const char* key, const char* value);
static char* psql_get_metadata (Database* database, const char* key);
static int psql_set_metadata (Database* database, const char* key, const char* value);
static int psql_add_sender_id(Database* database, const char* sender_id);
static char* psql_get_uri(Database *db, char *uri, size_t size);
static TableDescr* psql_get_table_list (Database *database, int *num_tables);

static MString* psql_prepare_conninfo(const char *database, const char *host, const char *port, const char *user, const char *pass, const char *extra_conninfo);
static char* psql_get_sender_id (Database* database, const char* name);
static int psql_set_sender_id (Database* database, const char* name, int id);
static void psql_receive_notice(void *arg, const PGresult *res);

/** Prepare the conninfo string to connect to the Postgresql server.
 *
 * \param host server hostname
 * \param port server port or service name
 * \param user username
 * \param pass password
 * \param extra_conninfo additional connection parameters
 * \return a dynamically allocated MString containing the connection information; the caller must take care of freeing it
 *
 * \see mstring_delete, PQconnectdb
 */
static MString*
psql_prepare_conninfo(const char *database, const char *host, const char *port, const char *user, const char *pass, const char *extra_conninfo)
{
  MString *conninfo;
  int portnum;

  portnum = resolve_service(port, 5432);
  conninfo = mstring_create();
  mstring_sprintf (conninfo, "host='%s' port='%d' user='%s' password='%s' dbname='%s' %s",
      host, portnum, user, pass, database, extra_conninfo);

  return conninfo;
}

/** Setup the PostgreSQL backend.
 *
 * \return 0 on success, -1 otherwise
 *
 * \see database_setup_backend
 */
int
psql_backend_setup (void)
{
  MString *str, *conninfo;

  loginfo ("psql: Sending experiment data to PostgreSQL server %s:%s as user '%s'\n",
           pg_host, pg_port, pg_user);

  conninfo = psql_prepare_conninfo("postgres", pg_host, pg_port, pg_user, pg_pass, pg_conninfo);
  PGconn *conn = PQconnectdb (mstring_buf (conninfo));

  if (PQstatus (conn) != CONNECTION_OK) {
    logerror ("psql: Could not connect to PostgreSQL database (conninfo \"%s\"): %s", /* PQerrorMessage strings already have '\n'  */
         mstring_buf(conninfo), PQerrorMessage (conn));
    mstring_delete(conninfo);
    return -1;
  }

  /* oml2-server must be able to create new databases, so check that
     our user has the required role attributes */
  str = mstring_create();
  mstring_sprintf (str, "SELECT rolcreatedb FROM pg_roles WHERE rolname='%s'", pg_user);
  PGresult *res = PQexec (conn, mstring_buf (str));
  mstring_delete(str);
  if (PQresultStatus (res) != PGRES_TUPLES_OK) {
    logerror ("psql: Failed to determine role privileges for role '%s': %s", /* PQerrorMessage strings already have '\n'  */
         pg_user, PQerrorMessage (conn));
    return -1;
  }
  char *has_create = PQgetvalue (res, 0, 0);
  if (strcmp (has_create, "t") == 0)
    logdebug ("psql: User '%s' has CREATE DATABASE privileges\n", pg_user);
  else {
    logerror ("psql: User '%s' does not have required role CREATE DATABASE\n", pg_user);
    return -1;
  }

  mstring_delete(conninfo);
  PQclear (res);
  PQfinish (conn);

  return 0;
}

/** Mapping from PostgreSQL to OML types.
 * \see db_adapter_type_to_oml
 */
static
OmlValueT psql_type_to_oml (const char *type)
{
  int i = 0;
  int n = LENGTH(psql_type_pair);

  for (i = 0; i < n; i++) {
    if (strcmp (type, psql_type_pair[i].name) == 0) {
        return psql_type_pair[i].type;
    }
  }
  logwarn("Unknown PostgreSQL type '%s', using OML_UNKNOWN_VALUE\n", type);
  return OML_UNKNOWN_VALUE;
}

/** Mapping from OML types to PostgreSQL types.
 * \see db_adapter_oml_to_type
 */
static const char*
psql_oml_to_type (OmlValueT type)
{
  int i = 0;
  int n = LENGTH(psql_type_pair);

  for (i = 0; i < n; i++) {
    if (psql_type_pair[i].type == type) {
        return psql_type_pair[i].name;
    }
  }
  logerror("Unknown OML type %d\n", type);
  return NULL;
}

/** Execute an SQL statement (using PQexec()).
 * \see db_adapter_stmt, PQexec
 */
static int
sql_stmt(PsqlDB* self, const char* stmt)
{
  PGresult   *res;
  logdebug("psql: Will execute '%s'\n", stmt);
  res = PQexec(self->conn, stmt);

  if (PQresultStatus(res) != PGRES_COMMAND_OK) {
    logerror("psql: Error executing '%s': %s", /* PQerrorMessage strings already have '\n'  */
        stmt, PQerrorMessage(self->conn));
    PQclear(res);
    return -1;
  }
  /*
   * Should PQclear PGresult whenever it is no longer needed to avoid memory
   * leaks
   */
  PQclear(res);

  return 0;
}

/** Type-agnostic wrapper for sql_stmt */
static int
psql_stmt(Database* db, const char* stmt)
{
 return sql_stmt((PsqlDB*)db->handle, stmt);
}

/** Create or open an PostgreSQL database
 * \see db_adapter_create
 */
int
psql_create_database(Database* db)
{
  MString *conninfo;
  MString *str;
  PGconn  *conn;
  PGresult *res = NULL;
  int ret = -1;

  loginfo ("psql:%s: Accessing database\n", db->name);

  /*
   * Make a connection to the database server -- check if the
   * requested database exists or not by connecting to the 'postgres'
   * database and querying that.
   */
  conninfo = psql_prepare_conninfo("postgres", pg_host, pg_port, pg_user, pg_pass, pg_conninfo);
  conn = PQconnectdb(mstring_buf (conninfo));

  /* Check to see that the backend connection was successfully made */
  if (PQstatus(conn) != CONNECTION_OK) {
    logerror ("psql: Could not connect to PostgreSQL database (conninfo \"%s\"): %s", /* PQerrorMessage strings already have '\n'  */
         mstring_buf(conninfo), PQerrorMessage (conn));
    goto cleanup_exit;
  }
  PQsetNoticeReceiver(conn, psql_receive_notice, "postgres");

  str = mstring_create();
  mstring_sprintf (str, "SELECT datname from pg_database where datname='%s';", db->name);
  res = PQexec (conn, mstring_buf (str));

  if (PQresultStatus (res) != PGRES_TUPLES_OK) {
    logerror ("psql: Could not get list of existing databases\n");
    goto cleanup_exit;
  }

  /* No result rows means database doesn't exist, so create it instead */
  if (PQntuples (res) == 0) {
    loginfo ("psql:%s: Database does not exist, creating it\n", db->name);
    mstring_set (str, "");
    mstring_sprintf (str, "CREATE DATABASE \"%s\";", db->name);

    res = PQexec (conn, mstring_buf (str));
    if (PQresultStatus (res) != PGRES_COMMAND_OK) {
      logerror ("psql:%s: Could not create database: %s", /* PQerrorMessage strings already have '\n'  */
          db->name, PQerrorMessage (conn));
      goto cleanup_exit;
    }
  }

  PQfinish (conn);
  mstring_delete(conninfo);

  /* Now that the database should exist, make a connection to the it for real */
  conninfo = psql_prepare_conninfo(db->name, pg_host, pg_port, pg_user, pg_pass, pg_conninfo);
  conn = PQconnectdb(mstring_buf (conninfo));

  /* Check to see that the backend connection was successfully made */
  if (PQstatus(conn) != CONNECTION_OK) {
    logerror ("psql:%s: Could not connect to PostgreSQL database (conninfo \"%s\"): %s",
  /* PQerrorMessage strings already have '\n'  */
        db->name, mstring_buf(conninfo), PQerrorMessage (conn));
    goto cleanup_exit;
  }
  PQsetNoticeReceiver(conn, psql_receive_notice, db->name);

  PsqlDB* self = (PsqlDB*)xmalloc(sizeof(PsqlDB));
  self->conn = conn;
  self->last_commit = time (NULL);

  db->backend_name = backend_name;
  db->o2t = psql_oml_to_type;
  db->t2o = psql_type_to_oml;
  db->stmt = psql_stmt;
  db->create = psql_create_database;
  db->release = psql_release;
  db->prepared_var = psql_prepared_var;
  db->table_create = psql_table_create;
  db->table_create_meta = dba_table_create_meta;
  db->table_free = psql_table_free;
  db->insert = psql_insert;
  db->add_sender_id = psql_add_sender_id;
  db->get_metadata = psql_get_metadata;
  db->set_metadata = psql_set_metadata;
  db->get_uri = psql_get_uri;
  db->get_table_list = psql_get_table_list;

  db->handle = self;

  dba_begin_transaction (db);

  /* Everything was successufl, prepare for cleanup */
  ret = 0;

cleanup_exit:
  if (res) { PQclear (res) ; }
  if (ret) { PQfinish (conn); } /* If return !=0, cleanup connection */

  mstring_delete (str);
  mstring_delete (conninfo);
  return ret;
}

/** Release the psql database.
 * \see db_adapter_release
 */
static void
psql_release(Database* db)
{
  PsqlDB* self = (PsqlDB*)db->handle;
  dba_end_transaction (db);
  PQfinish(self->conn);
  xfree(self);
  db->handle = NULL;
}

/** Create a PostgreSQL database and adapter structures
 * \see db_adapter_create
 */
/* This function is exposed to the rest of the code for backend initialisation */
int
psql_table_create (Database *db, DbTable *table, int shallow)
{
  MString *insert = NULL, *insert_name = NULL;
  PsqlDB* psqldb = NULL;
  PGresult *res = NULL;
  PsqlTable* psqltable = NULL;

  logdebug("psql:%s: Creating table '%s' (shallow=%d)\n", db->name, table->schema->name, shallow);

  if (db == NULL) {
    logerror("psql: Tried to create a table in a NULL database\n");
    return -1;
  }
  if (table == NULL) {
    logerror("psql:%s: Tried to create a table from a NULL definition\n", db->name);
    return -1;
  }
  if (table->schema == NULL) {
    logerror("psql:%s: No schema defined for table, cannot create\n", db->name);
    return -1;
  }
  psqldb = (PsqlDB*)db->handle;

  if (!shallow) {
    if (dba_table_create_from_schema(db, table->schema)) {
      logerror("psql:%s: Could not create table '%s': %s", /* PQerrorMessage strings already have '\n' */
          db->name, table->schema->name,
          PQerrorMessage (psqldb->conn));
      goto fail_exit;
    }
  }

  /* Related to #1056. */
  if (table->handle != NULL) {
    logwarn("psql:%s: BUG: Recreating PsqlTable handle for table %s\n",
        table->schema->name);
  }
  psqltable = (PsqlTable*)xmalloc(sizeof(PsqlTable));
  table->handle = psqltable;

  /* Prepare the insert statement  */
  insert_name = mstring_create();
  mstring_set (insert_name, "OMLInsert-");
  mstring_cat (insert_name, table->schema->name);

  /* Prepare the statement in the database if it doesn't exist yet
   * XXX: We should really only create it if shallow==0; however some
   * tables can get created through dba_table_create_from_* which doesn't
   * initialise the prepared statement; there should be a
   * db_adapter_prepare_insert function provided by the backend, and callable
   * from dba_table_create_from_schema to do the following (in the case of
   * PostgreSQL). See #1056.
   */
  /* This next test might kill the transaction */
  dba_reopen_transaction(db);
  res = PQdescribePrepared(psqldb->conn, mstring_buf (insert_name));
  if(PQresultStatus(res) == PGRES_COMMAND_OK) {
    logdebug ("psql:%s: Insertion statement %s already exists\n",
        db->name, mstring_buf (insert_name));
  } else {
    PQclear(res);
    /* This test killed the transaction; start a new one */
    dba_reopen_transaction(db);

    insert = database_make_sql_insert (db, table);
    if (!insert) {
      logerror("psql:%s: Failed to build SQL INSERT INTO statement for table '%s'\n",
          db->name, table->schema->name);
      goto fail_exit;
    }

    res = PQprepare(psqldb->conn,
        mstring_buf (insert_name),
        mstring_buf (insert),
        table->schema->nfields + 4, // FIXME:  magic number of metadata cols
        NULL);

    if (PQresultStatus(res) != PGRES_COMMAND_OK) {
      logerror("psql:%s: Could not prepare statement: %s", /* PQerrorMessage strings already have '\n' */
          db->name, PQerrorMessage(psqldb->conn));
      PQclear(res);
      goto fail_exit;
    }
  }
  PQclear(res);

  psqltable->insert_stmt = insert_name;

  if (insert) { mstring_delete (insert); }
  return 0;

fail_exit:
  if (insert) { mstring_delete (insert); }
  if (insert_name) { mstring_delete (insert_name); }
  if (psqltable) { xfree (psqltable); }
  return -1;
}

/** Free a PostgreSQL table
 *
 * Parameter database is ignored in this implementation
 *
 * \see db_adapter_table_free
 */
static int
psql_table_free (Database *database, DbTable *table)
{
  (void)database;
  PsqlTable *psqltable = (PsqlTable*)table->handle;
  if (psqltable) {
    mstring_delete (psqltable->insert_stmt);
    xfree (psqltable);
  }
  return 0;
}

/** Return a string suitable for an unbound variable is PostgreSQL.
 * \see db_adapter_prepared_var
 */
static char*
psql_prepared_var(Database *db, unsigned int order)
{
  int nchar = 1 + (int) floor(log10(order+1))+1; /* Get the number of digits */
  char *s = xmalloc(nchar + 1);

  (void)db;

  if (NULL != s) {
    snprintf(s, nchar + 1, "$%d", order);
  }

  return s;
}

/** Insert value in the PostgreSQL database.
 * \see db_adapter_insert
 */
static int
psql_insert(Database* db, DbTable* table, int sender_id, int seq_no, double time_stamp, OmlValue* values, int value_count)
{
  PsqlDB* psqldb = (PsqlDB*)db->handle;
  PsqlTable* psqltable = (PsqlTable*)table->handle;
  PGresult* res;
  int i;
  double time_stamp_server;
  const char* insert_stmt = mstring_buf (psqltable->insert_stmt);
  unsigned char *escaped_blob;
  size_t eblob_len=-1;

  char * paramValues[4+value_count];
  for (i=0;i<4+value_count;i++) {
    paramValues[i] = xmalloc(512*sizeof(char));
  }

  int paramLength[4+value_count];
  int paramFormat[4+value_count];

  sprintf(paramValues[0],"%i",sender_id);
  paramLength[0] = 0;
  paramFormat[0] = 0;

  sprintf(paramValues[1],"%i",seq_no);
  paramLength[1] = 0;
  paramFormat[1] = 0;

  sprintf(paramValues[2],"%.8f",time_stamp);
  paramLength[2] = 0;
  paramFormat[2] = 0;

  struct timeval tv;
  gettimeofday(&tv, NULL);
  time_stamp_server = tv.tv_sec - db->start_time + 0.000001 * tv.tv_usec;

  if (tv.tv_sec > psqldb->last_commit) {
    if (dba_reopen_transaction (db) == -1) {
      return -1;
    }
    psqldb->last_commit = tv.tv_sec;
  }

  sprintf(paramValues[3],"%.8f",time_stamp_server);
  paramLength[3] = 0;
  paramFormat[3] = 0;

  OmlValue* v = values;
  for (i = 0; i < value_count; i++, v++) {
    struct schema_field *field = &table->schema->fields[i];
    if (oml_value_get_type(v) != field->type) {
      logerror("psql:%s: Value %d type mismatch for table '%s'\n", db->name, i, table->schema->name);
      return -1;
    }
    switch (field->type) {
    case OML_LONG_VALUE: sprintf(paramValues[4+i],"%i",(int)v->value.longValue); break;
    case OML_INT32_VALUE:  sprintf(paramValues[4+i],"%" PRId32,v->value.int32Value); break;
    case OML_UINT32_VALUE: sprintf(paramValues[4+i],"%" PRIu32,v->value.uint32Value); break;
    case OML_INT64_VALUE:  sprintf(paramValues[4+i],"%" PRId64,v->value.int64Value); break;
    case OML_UINT64_VALUE: sprintf(paramValues[4+i],"%" PRIu64,v->value.uint64Value); break;
    case OML_DOUBLE_VALUE: sprintf(paramValues[4+i],"%.8f",v->value.doubleValue); break;
    case OML_STRING_VALUE: sprintf(paramValues[4+i],"%s", omlc_get_string_ptr(*oml_value_get_value(v))); break;
    case OML_BLOB_VALUE:
                           escaped_blob = PQescapeByteaConn(psqldb->conn,
                               v->value.blobValue.ptr, v->value.blobValue.length, &eblob_len);
                           if (!escaped_blob) {
                             logerror("psql:%s: Error escaping blob in field %d of table '%s': %s", /* PQerrorMessage strings already have '\n' */
                                 db->name, i, table->schema->name, PQerrorMessage(psqldb->conn));
                           }
                           /* XXX: 512 char is the size allocated above. Nasty. */
                           if (eblob_len > 512) {
                             logdebug("psql:%s: Reallocating %d bytes for big blob\n", db->name, eblob_len);
                             paramValues[4+i] = xrealloc(paramValues[4+i], eblob_len);
                             if (!paramValues[4+i]) {
                               logerror("psql:%s: Could not realloc()at memory for escaped blob in field %d of table '%s'\n",
                                   db->name, i, table->schema->name);
                               return -1;
                             }
                           }
                           snprintf(paramValues[4+i], eblob_len, "%s", escaped_blob);
                           PQfreemem(escaped_blob);
                           break;
    default:
      logerror("psql:%s: Unknown type %d in col '%s' of table '%s'; this is probably a bug\n",
          db->name, field->type, field->name, table->schema->name);
      return -1;
    }
    paramLength[4+i] = 0;
    paramFormat[4+i] = 0;
  }
  /* Use stuff from http://www.postgresql.org/docs/current/static/plpgsql-control-structures.html#PLPGSQL-ERROR-TRAPPING */

  res = PQexecPrepared(psqldb->conn, insert_stmt,
                       4+value_count, (const char**)paramValues,
                       (int*) &paramLength, (int*) &paramFormat, 0 );

  if (PQresultStatus(res) != PGRES_COMMAND_OK) {
    logerror("psql:%s: INSERT INTO '%s' failed: %s", /* PQerrorMessage strings already have '\n' */
        db->name, table->schema->name, PQerrorMessage(psqldb->conn));
    PQclear(res);
    return -1;
  }
  PQclear(res);

  for (i=0;i<4+value_count;i++) {
    xfree(paramValues[i]);
  }

  return 0;
}

/** Do a key-value style select on a database table.
 *
 * FIXME: Not using prepared statements (#168)
 *
 * The caller is responsible for xfree()ing the returned value when no longer
 * needed.
 *
 * This function does a key lookup on a database table that is set up
 * in key-value style.  The table can have more than two columns, but
 * this function SELECT's two of them and returns the value of the
 * value column.  It checks to make sure that the key returned is the
 * one requested, then returns its corresponding value.
 *
 * This function makes a lot of assumptions about the database and
 * the table:
 *
 * #- the database exists and is open
 * #- the table exists in the database
 * #- there is a column named key_column in the table
 * #- there is a column named value_column in the table
 *
 * The function does not check for any of these conditions, but just
 * assumes they are true.  Be advised.
 *
 * \param database Database to use
 * \param table name of the table to work in
 * \param key_column name of the column to use as key
 * \param value_column name of the column to set the value in
 * \param key key to look for in key_column
 *
 * \return an xmalloc'd string value for the given key, or NULL
 *
 * \see psql_set_key_value, xmalloc, xfree
 */
static char*
psql_get_key_value (Database *database, const char *table, const char *key_column, const char *value_column, const char *key)
{
  if (database == NULL || table == NULL || key_column == NULL ||
      value_column == NULL || key == NULL)
    return NULL;

  PGresult *res;
  PsqlDB *psqldb = (PsqlDB*) database->handle;
  MString *stmt = mstring_create();
  mstring_sprintf (stmt, "SELECT %s FROM %s WHERE %s='%s';",
                   value_column, table, key_column, key);

  res = PQexec (psqldb->conn, mstring_buf (stmt));

  if (PQresultStatus(res) != PGRES_TUPLES_OK) {
    logerror("psql:%s: Error trying to get %s[%s]; (%s)", /* PQerrorMessage strings already have '\n' */
             database->name, table, key, PQerrorMessage(psqldb->conn));
    goto fail_exit;
  }

  if (PQntuples (res) == 0)
    goto fail_exit;
  if (PQnfields (res) < 1)
    goto fail_exit;

  if (PQntuples (res) > 1)
    logwarn("psql:%s: Key-value lookup for key '%s' in %s(%s, %s) returned more than one possible key.\n",
             database->name, key, table, key_column, value_column);

  char *value = NULL;
  value = PQgetvalue (res, 0, 0);

  if (value != NULL)
    value = xstrndup (value, strlen (value));

  PQclear (res);
  mstring_delete (stmt);
  return value;

 fail_exit:
  PQclear (res);
  mstring_delete (stmt);
  return NULL;
}

/** Set a value for the given key in the given table
 *
 * FIXME: Not using prepared statements (#168)
 *
 * \param database Database to use
 * \param table name of the table to work in
 * \param key_column name of the column to use as key
 * \param value_column name of the column to set the value in
 * \param key key to look for in key_column
 * \param value value to look for in value_column
 * \return 0 on success, -1 otherwise
 *
 * \see psql_get_key_value
 */
static int
psql_set_key_value (Database *database, const char *table, const char *key_column, const char *value_column, const char *key, const char *value)
{
  PsqlDB *psqldb = (PsqlDB*) database->handle;
  MString *stmt = mstring_create ();
  char *check_value = psql_get_key_value (database, table, key_column, value_column, key);
  if (check_value == NULL) {
    mstring_sprintf (stmt, "INSERT INTO \"%s\" (\"%s\", \"%s\") VALUES ('%s', '%s');",
                     table, key_column, value_column, key, value);
  } else {
    mstring_sprintf (stmt, "UPDATE \"%s\" SET \"%s\"='%s' WHERE \"%s\"='%s';",
                     table, value_column, value, key_column, key);
  }

  if (sql_stmt (psqldb, mstring_buf (stmt))) {
    logwarn("psql:%s: Key-value update failed for %s='%s' in %s(%s, %s) (database error)\n",
            database->name, key, value, table, key_column, value_column);
    return -1;
  }

  return 0;
}

/** Get data from the metadata table
 * \see db_adapter_get_metadata, sq3_get_key_value
 */
static char*
psql_get_metadata (Database *db, const char *key)
{
<<<<<<< HEAD
  return psql_get_key_value (db, "_experiment_metadata", "key", "value", key);
=======
  switch (type) {
  case OML_LONG_VALUE:    return "INT4"; break;
  case OML_DOUBLE_VALUE:  return "FLOAT8"; break;
  case OML_STRING_VALUE:  return "TEXT"; break;
  case OML_BLOB_VALUE:    return "BYTEA"; break;
  case OML_INT32_VALUE:   return "INT4"; break;
  case OML_UINT32_VALUE:  return "INT8"; break; // PG doesn't support unsigned types --> promote
  case OML_INT64_VALUE:   return "INT8"; break;
  case OML_UINT64_VALUE:  return "BIGINT"; break;
  case OML_GUID_VALUE:    return "BIGINT"; break;
  default:
    logerror("Unknown type %d\n", type);
    return NULL;
  }
>>>>>>> 619258e6
}

/** Set data in the metadata table
 * \see db_adapter_set_metadata, sq3_set_key_value
 */
static int
psql_set_metadata (Database *db, const char *key, const char *value)
{
  return psql_set_key_value (db, "_experiment_metadata", "key", "value", key, value);
}

/** Add a new sender to the database, returning its index.
 * \see db_add_sender_id
 */
static int
psql_add_sender_id(Database *db, const char *sender_id)
{
  PsqlDB *self = (PsqlDB*)db->handle;
  int index = -1;
  char *id_str = psql_get_sender_id (db, sender_id);

  if (id_str) {
    index = atoi (id_str);
    xfree (id_str);

  } else {
    PGresult *res = PQexec (self->conn, "SELECT MAX(id) FROM _senders;");

    if (PQresultStatus (res) != PGRES_TUPLES_OK) {
      logwarn("psql:%s: Failed to get maximum sender id from database (restarting at 0)<++>: %s", /* PQerrorMessage strings already have '\n'  */
          db->name, PQerrorMessage (self->conn));
      PQclear (res);
      index = 0;
    } else {
      int rows = PQntuples (res);
      if (rows == 0) {
        logwarn("psql:%s: Failed to get maximum sender id from database: empty result; starting at 0\n",
            db->name);
        PQclear (res);
        index = 0;
      } else {
        index = atoi (PQgetvalue (res, 0, 0)) + 1;
        PQclear (res);
      }
    }

    psql_set_sender_id (db, sender_id, index);

  }

  return index;
}

/** Build a URI for this database.
 *
 * URI is of the form postgresql://USER@SERVER:PORT/DATABASE
 *
 * \see db_adapter_get_uri
 */
static char*
psql_get_uri(Database *db, char *uri, size_t size)
{
  if(snprintf(uri, size, "postgresql://%s@%s:%d/%s", pg_user, pg_host, resolve_service(pg_port, 5432), db->name) >= size) {
    return NULL;
  }
  return uri;
}

/** Get a list of tables in a PostgreSQL database
 * \see db_adapter_get_table_list
 */
static TableDescr*
psql_get_table_list (Database *database, int *num_tables)
{
  PsqlDB *self = database->handle;
  const char *stmt_tablename =
    "SELECT tablename FROM pg_tables WHERE tablename NOT LIKE 'pg%' AND tablename NOT LIKE 'sql%';";
  PGresult *res;
  TableDescr *tables = NULL;
  int rows, cols, i;

  *num_tables = -1;
  res = PQexec (self->conn, stmt_tablename);
  if (PQresultStatus (res) != PGRES_TUPLES_OK) {
    logerror("psql:%s: Couldn't get list of tables: %s", /* PQerrorMessage strings already have '\n'  */
        database->name, PQerrorMessage (self->conn));
    PQclear (res);
    return NULL;
  }
  rows = PQntuples (res);
  cols = PQnfields (res);

  if (cols < 1) {
    return NULL;
  }

  int have_meta = 0;
  for (i = 0; i < rows && !have_meta; i++) {
    if (strcmp (PQgetvalue (res, i, 0), "_experiment_metadata") == 0) {
      have_meta = 1;
    }
  }

  if(!have_meta) {
    logdebug("psql:%s: No metadata found\n", database->name);
  }

  *num_tables = 0;

  for (i = 0; i < rows; i++) {
    char *val = PQgetvalue (res, i, 0);
    logdebug("psql:%s: Found table '%s'\n", database->name, val);
    MString *str = mstring_create ();
    TableDescr *t = NULL;

    if (have_meta) {
      mstring_sprintf (str, "SELECT value FROM _experiment_metadata WHERE key='table_%s';", val);
      PGresult *schema_res = PQexec (self->conn, mstring_buf (str));
      if (PQresultStatus (schema_res) != PGRES_TUPLES_OK) {
        logdebug("psql:%s: Couldn't get schema for table '%s' (skipping): %s", /* PQerrorMessage strings already have '\n'  */
            database->name, val, PQerrorMessage (self->conn));
        mstring_delete (str);
        continue;
      }
      int rows = PQntuples (schema_res);
      if (rows == 0) {
        logdebug("psql:%s: Metadata for table '%s' found but empty\n", database->name, val);
        t = table_descr_new (val, NULL); // Don't know the schema for this table
      } else {
        logdebug("psql:%s: Stored schema for table '%s': %s\n", database->name, val, PQgetvalue (schema_res, 0, 0));
        struct schema *schema = schema_from_meta (PQgetvalue (schema_res, 0, 0));
        t = table_descr_new (val, schema);
      }
      PQclear (schema_res);
      mstring_delete (str);
    } else {
      t = table_descr_new (val, NULL);
    }

    if (t) {
      t->next = tables;
      tables = t;
      (*num_tables)++;
    }
  }

  return tables;
}

/** Get the sender_id for a given name in the _senders table.
 *
 * \param name name of the sender
 * \return the sender ID
 *
 * \see psql_get_key_value
 */
static char*
psql_get_sender_id (Database *database, const char *name)
{
<<<<<<< HEAD
  return psql_get_key_value (database, "_senders", "name", "id", name);
=======
  PsqlDB* psqldb = (PsqlDB*)db->handle;
  PsqlTable* psqltable = (PsqlTable*)table->handle;
  PGresult* res;
  int i;
  double time_stamp_server;
  const char* insert_stmt = mstring_buf (psqltable->insert_stmt);
  unsigned char *escaped_blob;
  size_t eblob_len=-1;

  char *paramValues[4+value_count], *shadow_values[4+value_count];
  for (i=0;i<4+value_count;i++) {
    paramValues[i] = shadow_values[i] = alloca(512*sizeof(char));
  }

  int paramLength[4+value_count];
  int paramFormat[4+value_count];

  sprintf(paramValues[0],"%i",sender_id);
  paramLength[0] = 0;
  paramFormat[0] = 0;

  sprintf(paramValues[1],"%i",seq_no);
  paramLength[1] = 0;
  paramFormat[1] = 0;

  sprintf(paramValues[2],"%.8f",time_stamp);
  paramLength[2] = 0;
  paramFormat[2] = 0;

  struct timeval tv;
  gettimeofday(&tv, NULL);
  time_stamp_server = tv.tv_sec - db->start_time + 0.000001 * tv.tv_usec;

  if (tv.tv_sec > psqldb->last_commit) {
    if (reopen_transaction (psqldb) == -1)
      return -1;
    psqldb->last_commit = tv.tv_sec;
  }

  sprintf(paramValues[3],"%.8f",time_stamp_server);
  paramLength[3] = 0;
  paramFormat[3] = 0;

  OmlValue* v = values;
  for (i = 0; i < value_count; i++, v++) {
    struct schema_field *field = &table->schema->fields[i];
    if (oml_value_get_type(v) != field->type) {
      logerror("psql:%s: Value %d type mismatch for table '%s'\n", db->name, i, table->schema->name);
      return -1;
    }
    switch (field->type) {
    case OML_LONG_VALUE: sprintf(paramValues[4+i],"%i",(int)v->value.longValue); break;
    case OML_INT32_VALUE:  sprintf(paramValues[4+i],"%" PRId32,v->value.int32Value); break;
    case OML_UINT32_VALUE: sprintf(paramValues[4+i],"%" PRIu32,v->value.uint32Value); break;
    case OML_INT64_VALUE:  sprintf(paramValues[4+i],"%" PRId64,v->value.int64Value); break;
    case OML_UINT64_VALUE: sprintf(paramValues[4+i],"%" PRIu64,v->value.uint64Value); break;
    case OML_DOUBLE_VALUE: sprintf(paramValues[4+i],"%.8f",v->value.doubleValue); break;
    case OML_STRING_VALUE: sprintf(paramValues[4+i],"%s", omlc_get_string_ptr(*oml_value_get_value(v))); break;
    case OML_BLOB_VALUE:
                           escaped_blob = PQescapeByteaConn(psqldb->conn,
                               v->value.blobValue.ptr, v->value.blobValue.length, &eblob_len);
                           if (!escaped_blob) {
                             logerror("psql:%s: Error escaping blob in field %d of table '%s': %s\n",
                                 db->name, i, table->schema->name, PQerrorMessage(psqldb->conn));
                           }
                           /* XXX: 512 char is the size allocated above. Nasty. */
                           if (eblob_len > 512) {
                             logdebug("psql:%s: Reallocating %d bytes for big blob\n", db->name, eblob_len);
                             paramValues[4+i] = xrealloc(paramValues[4+i], eblob_len);
                             if (!paramValues[4+i]) {
                               logerror("psql:%s: Could not realloc()at memory for escaped blob in field %d of table '%s'\n",
                                   db->name, i, table->schema->name);
                               return -1;
                             }
                           }
                           snprintf(paramValues[4+i], eblob_len, "%s", escaped_blob);
                           PQfreemem(escaped_blob);
                           break;
    case OML_GUID_VALUE:
      if(v->value.guidValue != OMLC_GUID_NULL) {
        paramValues[4+i] = shadow_values[4+i];
        sprintf(paramValues[4+i],"%" PRId64, (int64_t)(v->value.guidValue));
      } else {
        paramValues[4+i] = NULL;
      }
      break;
    default:
      logerror("psql:%s: Unknown type %d in col '%s' of table '%s'; this is probably a bug\n",
          db->name, field->type, field->name, table->schema->name);
      return -1;
    }
    paramLength[4+i] = 0;
    paramFormat[4+i] = 0;
  }
  /* Use stuff from http://www.postgresql.org/docs/current/static/plpgsql-control-structures.html#PLPGSQL-ERROR-TRAPPING */

  res = PQexecPrepared(psqldb->conn, insert_stmt,
                       4+value_count, (const char**)(paramValues),
                       (int*) &paramLength, (int*)(&paramFormat), 0);

  if (PQresultStatus(res) != PGRES_COMMAND_OK) {
    logerror("psql:%s: INSERT INTO '%s' failed: %s\n",
        db->name, table->schema->name, PQerrorMessage(psqldb->conn));
    PQclear(res);
    return -1;
  }
  PQclear(res);

  return 0;
>>>>>>> 619258e6
}

/** Set the sender_id for a given name in the _senders table.
 *
 * \param name name of the sender
 * \param id the ID to set
 * \return the sender ID
 *
 * \see psql_set_key_value
 */
static int
psql_set_sender_id (Database *database, const char *name, int id)
{
  MString *mstr = mstring_create();
  mstring_sprintf (mstr, "%d", id);
  int ret = psql_set_key_value (database, "_senders", "name", "id", name, mstring_buf (mstr));
  mstring_delete (mstr);
  return ret;
}

/** Receive notices from PostgreSQL and post them as an OML log message
 * \param arg application-specific state (in our case, the table name)
 * \param res a PGRES_NONFATAL_ERROR PGresult which can be used with PQresultErrorField and PQresultErrorMessage
 */
static void
psql_receive_notice(void *arg, const PGresult *res)
{
  switch(*PQresultErrorField(res, PG_DIAG_SEVERITY)) {
  case 'E': /*RROR*/
  case 'F': /*ATAL*/
  case 'P': /*ANIC*/
    logerror("psql:%s': %s", (char*)arg, PQresultErrorMessage(res));
    break;
  case 'W': /*ARNING*/
    logwarn("psql:%s': %s", (char*)arg, PQresultErrorMessage(res));
    break;
  case 'N': /*OTICE*/
  case 'I': /*NFO*/
    /* Infos and notice from Postgre are not the primary purpose of OML.
     * We only display them as debug messages. */
  case 'L': /*OG*/
  case 'D': /*EBUG*/
    logdebug("psql:%s': %s", (char*)arg, PQresultErrorMessage(res));
    break;
  default:
    logwarn("'psql:%s': Unknown notice: %s", (char*)arg, PQresultErrorMessage(res));
  }
}

/*
 Local Variables:
 mode: C
 tab-width: 2
 indent-tabs-mode: nil
 End:
 vim: sw=2:sts=2:expandtab
*/<|MERGE_RESOLUTION|>--- conflicted
+++ resolved
@@ -1,4 +1,3 @@
-<<<<<<< HEAD
 /*
  * Copyright 2010 TU Berlin, Germany (Ruben Merz)
  * Copyright 2010-2013 National ICT Australia Limited (NICTA)
@@ -12,9 +11,6 @@
 /** \file psql_adapter.c
  * \brief Adapter code for the PostgreSQL database backend.
  */
-=======
-#include <alloca.h>
->>>>>>> 619258e6
 #include <string.h>
 #include <stdio.h>
 #include <stdlib.h>
@@ -25,10 +21,10 @@
 #include <arpa/inet.h>
 #include <math.h>
 
-#include "guid.h"
 #include "ocomm/o_log.h"
 #include "mem.h"
 #include "mstring.h"
+#include "guid.h"
 #include "oml_value.h"
 #include "oml_util.h"
 #include "database.h"
@@ -59,6 +55,7 @@
   { OML_UINT32_VALUE,   "INT8" }, /* PG doesn't support unsigned types --> promote */
   { OML_INT64_VALUE,    "INT8" },
   { OML_UINT64_VALUE,   "BIGINT" },
+  { OML_GUID_VALUE,     "BIGINT" },
 };
 
 static int sql_stmt(PsqlDB* self, const char* stmt);
@@ -571,6 +568,13 @@
                            snprintf(paramValues[4+i], eblob_len, "%s", escaped_blob);
                            PQfreemem(escaped_blob);
                            break;
+    case OML_GUID_VALUE:
+                           if(v->value.guidValue != OMLC_GUID_NULL) {
+                             sprintf(paramValues[4+i],"%" PRId64, (int64_t)(v->value.guidValue));
+                           } else {
+                             paramValues[4+i] = NULL;
+                           }
+                           break;
     default:
       logerror("psql:%s: Unknown type %d in col '%s' of table '%s'; this is probably a bug\n",
           db->name, field->type, field->name, table->schema->name);
@@ -723,24 +727,7 @@
 static char*
 psql_get_metadata (Database *db, const char *key)
 {
-<<<<<<< HEAD
   return psql_get_key_value (db, "_experiment_metadata", "key", "value", key);
-=======
-  switch (type) {
-  case OML_LONG_VALUE:    return "INT4"; break;
-  case OML_DOUBLE_VALUE:  return "FLOAT8"; break;
-  case OML_STRING_VALUE:  return "TEXT"; break;
-  case OML_BLOB_VALUE:    return "BYTEA"; break;
-  case OML_INT32_VALUE:   return "INT4"; break;
-  case OML_UINT32_VALUE:  return "INT8"; break; // PG doesn't support unsigned types --> promote
-  case OML_INT64_VALUE:   return "INT8"; break;
-  case OML_UINT64_VALUE:  return "BIGINT"; break;
-  case OML_GUID_VALUE:    return "BIGINT"; break;
-  default:
-    logerror("Unknown type %d\n", type);
-    return NULL;
-  }
->>>>>>> 619258e6
 }
 
 /** Set data in the metadata table
@@ -900,119 +887,7 @@
 static char*
 psql_get_sender_id (Database *database, const char *name)
 {
-<<<<<<< HEAD
   return psql_get_key_value (database, "_senders", "name", "id", name);
-=======
-  PsqlDB* psqldb = (PsqlDB*)db->handle;
-  PsqlTable* psqltable = (PsqlTable*)table->handle;
-  PGresult* res;
-  int i;
-  double time_stamp_server;
-  const char* insert_stmt = mstring_buf (psqltable->insert_stmt);
-  unsigned char *escaped_blob;
-  size_t eblob_len=-1;
-
-  char *paramValues[4+value_count], *shadow_values[4+value_count];
-  for (i=0;i<4+value_count;i++) {
-    paramValues[i] = shadow_values[i] = alloca(512*sizeof(char));
-  }
-
-  int paramLength[4+value_count];
-  int paramFormat[4+value_count];
-
-  sprintf(paramValues[0],"%i",sender_id);
-  paramLength[0] = 0;
-  paramFormat[0] = 0;
-
-  sprintf(paramValues[1],"%i",seq_no);
-  paramLength[1] = 0;
-  paramFormat[1] = 0;
-
-  sprintf(paramValues[2],"%.8f",time_stamp);
-  paramLength[2] = 0;
-  paramFormat[2] = 0;
-
-  struct timeval tv;
-  gettimeofday(&tv, NULL);
-  time_stamp_server = tv.tv_sec - db->start_time + 0.000001 * tv.tv_usec;
-
-  if (tv.tv_sec > psqldb->last_commit) {
-    if (reopen_transaction (psqldb) == -1)
-      return -1;
-    psqldb->last_commit = tv.tv_sec;
-  }
-
-  sprintf(paramValues[3],"%.8f",time_stamp_server);
-  paramLength[3] = 0;
-  paramFormat[3] = 0;
-
-  OmlValue* v = values;
-  for (i = 0; i < value_count; i++, v++) {
-    struct schema_field *field = &table->schema->fields[i];
-    if (oml_value_get_type(v) != field->type) {
-      logerror("psql:%s: Value %d type mismatch for table '%s'\n", db->name, i, table->schema->name);
-      return -1;
-    }
-    switch (field->type) {
-    case OML_LONG_VALUE: sprintf(paramValues[4+i],"%i",(int)v->value.longValue); break;
-    case OML_INT32_VALUE:  sprintf(paramValues[4+i],"%" PRId32,v->value.int32Value); break;
-    case OML_UINT32_VALUE: sprintf(paramValues[4+i],"%" PRIu32,v->value.uint32Value); break;
-    case OML_INT64_VALUE:  sprintf(paramValues[4+i],"%" PRId64,v->value.int64Value); break;
-    case OML_UINT64_VALUE: sprintf(paramValues[4+i],"%" PRIu64,v->value.uint64Value); break;
-    case OML_DOUBLE_VALUE: sprintf(paramValues[4+i],"%.8f",v->value.doubleValue); break;
-    case OML_STRING_VALUE: sprintf(paramValues[4+i],"%s", omlc_get_string_ptr(*oml_value_get_value(v))); break;
-    case OML_BLOB_VALUE:
-                           escaped_blob = PQescapeByteaConn(psqldb->conn,
-                               v->value.blobValue.ptr, v->value.blobValue.length, &eblob_len);
-                           if (!escaped_blob) {
-                             logerror("psql:%s: Error escaping blob in field %d of table '%s': %s\n",
-                                 db->name, i, table->schema->name, PQerrorMessage(psqldb->conn));
-                           }
-                           /* XXX: 512 char is the size allocated above. Nasty. */
-                           if (eblob_len > 512) {
-                             logdebug("psql:%s: Reallocating %d bytes for big blob\n", db->name, eblob_len);
-                             paramValues[4+i] = xrealloc(paramValues[4+i], eblob_len);
-                             if (!paramValues[4+i]) {
-                               logerror("psql:%s: Could not realloc()at memory for escaped blob in field %d of table '%s'\n",
-                                   db->name, i, table->schema->name);
-                               return -1;
-                             }
-                           }
-                           snprintf(paramValues[4+i], eblob_len, "%s", escaped_blob);
-                           PQfreemem(escaped_blob);
-                           break;
-    case OML_GUID_VALUE:
-      if(v->value.guidValue != OMLC_GUID_NULL) {
-        paramValues[4+i] = shadow_values[4+i];
-        sprintf(paramValues[4+i],"%" PRId64, (int64_t)(v->value.guidValue));
-      } else {
-        paramValues[4+i] = NULL;
-      }
-      break;
-    default:
-      logerror("psql:%s: Unknown type %d in col '%s' of table '%s'; this is probably a bug\n",
-          db->name, field->type, field->name, table->schema->name);
-      return -1;
-    }
-    paramLength[4+i] = 0;
-    paramFormat[4+i] = 0;
-  }
-  /* Use stuff from http://www.postgresql.org/docs/current/static/plpgsql-control-structures.html#PLPGSQL-ERROR-TRAPPING */
-
-  res = PQexecPrepared(psqldb->conn, insert_stmt,
-                       4+value_count, (const char**)(paramValues),
-                       (int*) &paramLength, (int*)(&paramFormat), 0);
-
-  if (PQresultStatus(res) != PGRES_COMMAND_OK) {
-    logerror("psql:%s: INSERT INTO '%s' failed: %s\n",
-        db->name, table->schema->name, PQerrorMessage(psqldb->conn));
-    PQclear(res);
-    return -1;
-  }
-  PQclear(res);
-
-  return 0;
->>>>>>> 619258e6
 }
 
 /** Set the sender_id for a given name in the _senders table.
