/*
 * Copyright 2007-2010 National ICT Australia (NICTA), Australia
 *
 * Permission is hereby granted, free of charge, to any person obtaining a copy
 * of this software and associated documentation files (the "Software"), to deal
 * in the Software without restriction, including without limitation the rights
 * to use, copy, modify, merge, publish, distribute, sublicense, and/or sell
 * copies of the Software, and to permit persons to whom the Software is
 * furnished to do so, subject to the following conditions:
 *
 * The above copyright notice and this permission notice shall be included in
 * all copies or substantial portions of the Software.
 *
 * THE SOFTWARE IS PROVIDED "AS IS", WITHOUT WARRANTY OF ANY KIND, EXPRESS OR
 * IMPLIED, INCLUDING BUT NOT LIMITED TO THE WARRANTIES OF MERCHANTABILITY,
 * FITNESS FOR A PARTICULAR PURPOSE AND NONINFRINGEMENT.  IN NO EVENT SHALL THE
 * AUTHORS OR COPYRIGHT HOLDERS BE LIABLE FOR ANY CLAIM, DAMAGES OR OTHER
 * LIABILITY, WHETHER IN AN ACTION OF CONTRACT, TORT OR OTHERWISE, ARISING FROM,
 * OUT OF OR IN CONNECTION WITH THE SOFTWARE OR THE USE OR OTHER DEALINGS IN
 * THE SOFTWARE.
 *
 */
/*!\file main.c
  \brief This file is the starting point.
*/

#include <config.h>
#include <stdio.h>
#include <popt.h>

#include <oml2/oml_writer.h>
#include <log.h>
#include <ocomm/o_socket.h>
#include <ocomm/o_eventloop.h>

#include "version.h"
#include "server.h"

#define DEF_PORT 3003
#define DEF_PORT_STR "3003"
#define DEFAULT_LOG_FILE "oml_server.log"
#define DEFAULT_DB_HOST "localhost"
#define DEFAULT_DB_USER "dbuser"

static int listen_port = DEF_PORT;
char* g_database_data_dir = ".";

static int log_level = O_LOG_INFO;
static char* logfile_name = DEFAULT_LOG_FILE;
static char* hostname = DEFAULT_DB_HOST;
static char* user = DEFAULT_DB_USER;

struct poptOption options[] = {
  POPT_AUTOHELP
  { "listen", 'l', POPT_ARG_INT, &listen_port, 0,
        "Port to listen for TCP based clients", DEF_PORT_STR},
  { "hostname", 'h', POPT_ARG_STRING, &hostname, 0, 
    "Database server hostname", DEFAULT_DB_HOST},
  { "user", 'u', POPT_ARG_STRING, &user, 0, 
    "Database server username", DEFAULT_DB_USER},
  { "data-dir", '\0', POPT_ARG_STRING, &g_database_data_dir, 0,
        "Directory to store dtabase files" },
  { "debug-level", 'd', POPT_ARG_INT, &log_level, 0,
        "Debug level - error:1 .. debug:4"  },
  { "logfile", '\0', POPT_ARG_STRING, &logfile_name, 0,
        "File to log to", DEFAULT_LOG_FILE },
  { "version", 'v', 0, 0, 'v', "Print version information and exit" },
  { NULL, 0, 0, NULL, 0 }
};
/**
 * \brief Called when a node connects via TCP
 * \param newSock
 */
void
on_connect(
  Socket* newSock,
  void* handle
) {
  (void)handle; // FIXME:  why is this not used?
//  Socket* outSock = (Socket*)handle;

<<<<<<< HEAD
  o_log(O_LOG_DEBUG, "New client connected\n");
  client_handler_new(newSock,hostname,user);
=======
  logdebug("New client connected\n");
  client_handler_new(newSock);
>>>>>>> e51e788f
}

/**
 * \brief
 * \param argc
 * \param argv
 * \return
 */
int
main(
  int argc,
  const char *argv[]
) {


  char c;

  poptContext optCon = poptGetContext(NULL, argc, argv, options, 0);
  poptSetOtherOptionHelp(optCon, "configFile");

  while ((c = poptGetNextOpt(optCon)) >= 0) {
    switch (c) {
    case 'v':
      printf(V_STRING, VERSION);
      printf("OML Protocol V%d\n", OML_PROTOCOL_VERSION);
      printf(COPYRIGHT);
      return 0;
    }
  }
  o_set_log_file(logfile_name);
  o_set_log_level(log_level);

  if (c < -1) {
    /* an error occurred during option processing */
    fprintf(stderr, "%s: %s\n",
      poptBadOption(optCon, POPT_BADOPTION_NOALIAS),
      poptStrerror(c));
    return -1;
  }

  loginfo(V_STRING, VERSION);
  loginfo("OML Protocol V%d\n", OML_PROTOCOL_VERSION);
  loginfo(COPYRIGHT);

  o_log(O_LOG_INFO, "Database server: %s with %s\n",hostname,user);

  eventloop_init();

  Socket* serverSock;
  serverSock = socket_server_new("server", listen_port, on_connect, NULL);

  if (serverSock)
    eventloop_run();
  else {
    logerror("SERVER QUIT:  failed to create socket for client connections.\n");
    return -2;
  }

  return(0);
}

/*
 Local Variables:
 mode: C
 tab-width: 4
 indent-tabs-mode: nil
 End:
*/<|MERGE_RESOLUTION|>--- conflicted
+++ resolved
@@ -54,9 +54,9 @@
   POPT_AUTOHELP
   { "listen", 'l', POPT_ARG_INT, &listen_port, 0,
         "Port to listen for TCP based clients", DEF_PORT_STR},
-  { "hostname", 'h', POPT_ARG_STRING, &hostname, 0, 
+  { "hostname", 'h', POPT_ARG_STRING, &hostname, 0,
     "Database server hostname", DEFAULT_DB_HOST},
-  { "user", 'u', POPT_ARG_STRING, &user, 0, 
+  { "user", 'u', POPT_ARG_STRING, &user, 0,
     "Database server username", DEFAULT_DB_USER},
   { "data-dir", '\0', POPT_ARG_STRING, &g_database_data_dir, 0,
         "Directory to store dtabase files" },
@@ -79,13 +79,8 @@
   (void)handle; // FIXME:  why is this not used?
 //  Socket* outSock = (Socket*)handle;
 
-<<<<<<< HEAD
-  o_log(O_LOG_DEBUG, "New client connected\n");
+  logdebug("New client connected\n");
   client_handler_new(newSock,hostname,user);
-=======
-  logdebug("New client connected\n");
-  client_handler_new(newSock);
->>>>>>> e51e788f
 }
 
 /**
